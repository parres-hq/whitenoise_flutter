--- conflicted
+++ resolved
@@ -41,7 +41,6 @@
     flutter_bloc: ^9.1.1 #used for state management
     flutter_svg: ^2.1.0
     gap: ^3.0.1
-<<<<<<< HEAD
     flutter_chat_reactions: ^0.1.1
     emoji_picker_flutter: ^4.3.0
     date_format: ^2.0.9
@@ -52,9 +51,7 @@
     path_provider: ^2.1.5
     dio: ^5.8.0+1
     flutter_screenutil: ^5.9.3
-=======
     go_router: ^15.1.2
->>>>>>> 3ae81bad
 
 dev_dependencies:
     flutter_test:
