name: whitenoise
description: "A new Flutter project."
# The following line prevents the package from being accidentally published to
# pub.dev using `flutter pub publish`. This is preferred for private packages.
publish_to: "none" # Remove this line if you wish to publish to pub.dev

# The following defines the version and build number for your application.
# A version number is three numbers separated by dots, like 1.2.43
# followed by an optional build number separated by a +.
# Both the version and the builder number may be overridden in flutter
# build by specifying --build-name and --build-number, respectively.
# In Android, build-name is used as versionName while build-number used as versionCode.
# Read more about Android versioning at https://developer.android.com/studio/publish/versioning
# In iOS, build-name is used as CFBundleShortVersionString while build-number is used as CFBundleVersion.
# Read more about iOS versioning at
# https://developer.apple.com/library/archive/documentation/General/Reference/InfoPlistKeyReference/Articles/CoreFoundationKeys.html
# In Windows, build-name is used as the major, minor, and patch parts
# of the product and file versions while build-number is used as the build suffix.
version: 0.1.4+6

environment:
    sdk: ^3.7.2

# Dependencies specify other packages that your package needs in order to work.
# To automatically upgrade your package dependencies to the latest versions
# consider running `flutter pub upgrade --major-versions`. Alternatively,
# dependencies can be manually updated by changing the version numbers below to
# the latest version available on pub.dev. To see which dependencies have newer
# versions available, run `flutter pub outdated`.
dependencies:
    flutter:
        sdk: flutter
    logging: ^1.2.0

    # The following adds the Cupertino Icons font to your application.
    # Use with the CupertinoIcons class for iOS style icons.
    cupertino_icons: ^1.0.8
    rust_lib_whitenoise:
      path: rust_builder
    flutter_rust_bridge: 2.11.1
    flutter_riverpod: ^2.6.1 #used for api connection and state management
    flutter_svg: ^2.1.0
    gap: ^3.0.1
    emoji_picker_flutter: ^4.3.0
    date_format: ^2.0.9
    just_audio: ^0.9.40
    audio_session: ^0.1.21
    image_picker: ^1.1.2
    cached_network_image: ^3.4.1
    path_provider: ^2.1.5
    path: ^1.9.0
    dio: ^5.8.0+1
    flutter_screenutil: ^5.9.3
    go_router: ^15.1.2
    animate_do: ^4.2.0
    freezed_annotation: ^2.4.1
    shared_preferences: ^2.5.3
    flutter_secure_storage: ^9.2.4
    intl: ^0.19.0
    flutter_animate: ^4.5.2
    chat_bubbles: ^1.6.0
    uuid: ^4.5.1
    qr_flutter: ^4.1.0
    share_plus: ^10.1.2
    mobile_scanner: ^7.0.1
    collection: ^1.19.1
    mime: ^1.0.6
    package_info_plus: ^8.0.2
    flutter_local_notifications: ^18.0.1
    timezone: ^0.10.1
    flutter_timezone: ^5.0.0
<<<<<<< HEAD
    workmanager: ^0.9.0+3
    synchronized: ^3.1.0
=======
    flutter_slidable: ^4.0.3
>>>>>>> b6fa9fbb

dev_dependencies:
    flutter_test:
        sdk: flutter
    flutter_native_splash: ^2.3.2

    # The "flutter_lints" package below contains a set of recommended lints to
    # encourage good coding practices. The lint set provided by the package is
    # activated in the `analysis_options.yaml` file located at the root of your
    # package. See that file for information about deactivating specific lint
    # rules and activating additional ones.
    flutter_lints: ^6.0.0
    integration_test:
        sdk: flutter
    build_runner: ^2.4.8
    freezed: ^2.4.7
    mockito: ^5.4.4

# For information on the generic Dart part of this file, see the
# following page: https://dart.dev/tools/pub/pubspec

# The following section is specific to Flutter packages.
flutter:
    # The following line ensures that the Material Icons font is
    # included with your application, so that you can use the icons in
    # the material Icons class.
    uses-material-design: true

    fonts:
      - family: OverusedGrotesk
        fonts:
          - asset: assets/fonts/OverusedGrotesk-Roman.ttf
      - family: Manrope
        fonts:
          - asset: assets/fonts/Manrope-Regular.ttf
            weight: 400
          - asset: assets/fonts/Manrope-Medium.ttf
            weight: 500
          - asset: assets/fonts/Manrope-SemiBold.ttf
            weight: 600
          - asset: assets/fonts/Manrope-Bold.ttf
            weight: 700

    assets:
      - assets/svgs/
      - assets/pngs/
    # To add assets to your application, add an assets section, like this:
    # assets:
    #   - images/a_dot_burr.jpeg
    #   - images/a_dot_ham.jpeg


    # To add custom fonts to your application, add a fonts section here,
    # in this "flutter" section. Each entry in this list should have a
    # "family" key with the font family name, and a "fonts" key with a
    # list giving the asset and other descriptors for the font. For
    # example:
    # fonts:
    #   - family: Schyler
    #     fonts:
    #       - asset: fonts/Schyler-Regular.ttf
    #       - asset: fonts/Schyler-Italic.ttf
    #         style: italic
    #   - family: Trajan Pro
    #     fonts:
    #       - asset: fonts/TrajanPro.ttf
    #       - asset: fonts/TrajanPro_Bold.ttf
    #         weight: 700
    #
    # For details regarding fonts from package dependencies,
    # see https://flutter.dev/to/font-from-package

flutter_native_splash:
  color: "#FFFFFF"
  color_dark: "#000000"
  image: assets/pngs/wn-logo-light.png
  image_dark: assets/pngs/wn-logo-dark.png
  android: true
  ios: true
  android_12:
    color: "#FFFFFF"
    color_dark: "#000000"
    image: assets/pngs/wn-logo-light.png
    image_dark: assets/pngs/wn-logo-dark.png
  android_gravity: center
  ios_content_mode: center
  web_image_mode: center<|MERGE_RESOLUTION|>--- conflicted
+++ resolved
@@ -69,12 +69,9 @@
     flutter_local_notifications: ^18.0.1
     timezone: ^0.10.1
     flutter_timezone: ^5.0.0
-<<<<<<< HEAD
     workmanager: ^0.9.0+3
     synchronized: ^3.1.0
-=======
     flutter_slidable: ^4.0.3
->>>>>>> b6fa9fbb
 
 dev_dependencies:
     flutter_test:
