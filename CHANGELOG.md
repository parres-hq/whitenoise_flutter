# Changelog

All notable changes to this project will be documented in this file.

The format is based on [Keep a Changelog](https://keepachangelog.com/en/1.1.0/),
and this project adheres to [Semantic Versioning](https://semver.org/spec/v2.0.0.html).

## Unreleased

### Added

- Added automatic notification clearing when entering chat - notifications for messages and invites now automatically disappear when viewing the related chat [#803](https://github.com/parres-hq/whitenoise_flutter/issues/803)

### Changed
### Deprecated
### Removed
### Fixed
<<<<<<< HEAD
- Fixed keypackage operation buttons showing loading state incorrectly
- Fixed developer settings content going under three-button bottom nav on GrapheneOS and some Android devices
=======
- Fixed messages disappearing for a while after being sent [#828](https://github.com/parres-hq/whitenoise_flutter/pull/828)
>>>>>>> 2925c87d
### Security

## [0.2.0] - 2025-11-07

### Added

- Added notification permissions request to contact list screen
- Added background sync service to fetch new messages and invites and show notifications for them
- Added user avatars in group chat messages
- Added localization support with multi-language support (English, German, Spanish, French, Italian, Portuguese, Russian, Turkish)
- Added add member to existing group functionality.
- Added images support in messages

### Changed

- Renamed contact to user profile everywhere [#710](https://github.com/parres-hq/whitenoise_flutter/pull/710)

### Deprecated

### Removed

- Removes metadata cache provider [#654](https://github.com/parres-hq/whitenoise_flutter/pull/654)

### Fixed

- Fixed group name and description updates not reflecting in real-time for other group members [#659](https://github.com/parres-hq/whitenoise_flutter/issues/659)
- Fixed 2 users group creation when DM already exists
- Fixed issue where keyboard covers part of the "introduce yourself" textfield.
- Improved close reply tap area/response.
- Improved haptic feedback for chat context menus.
- Pinned the header in auth flow screens when keyboard is open for easier back navigation.
- Fixed broken profile image upload [#701](https://github.com/parres-hq/whitenoise_flutter/pull/701)
- Fixed double rendering issue for some messages [#654](https://github.com/parres-hq/whitenoise_flutter/pull/654)
- Fixed message bubble jumping to another location on context screen.
- Fixed status bar icons invisibility in auth screens (iOS and Android).
- Fixed start chat button cut off (and other bottom sheets).

### Security

## [0.1.4] - 2025-09-22

### Added

- Loading skeleton components for chat and contact lists to improve user experience during data loading
- No connected relays warning when not connected to relays
- [Android] Sensitive clipboard copy for private key (nsec)
- Update group name and description from group details screen
- Add back buttons in auth flow screens for easier navigation
- Paste from clipboard functionality in new chat bottom sheet.
- Pin chats to the top on the chat list screen

### Changed

- Improved chat title tap area for easier navigation to contact info
- Optimized relay connection error banner with intelligent delay and dismissal on reconnection

### Removed

- Removed relay pull-to-refresh

### Fixed

- Large backend refactor to improve stability and performance of the app
- Improved fetching and loading of user profiles throughout the app
- Fixes pubkeys formatting and pubkeys comparisons in different format
- Fixes follow/unfollow in start chat sheet
- Fixes wrong relay status error when switching accounts
- Fixes scroll to bototm inside of chats
- Fixed profile image not showing up after login
- Improved scroll to bottom of chat when opening chat screen
- Fixed time shown in messages to be in local time instead of UTC
- Fixed account switcher error
- Show updated user profile after publishing new metadata
- Fixed loading and scroll performance of large follow lists
- Lots of UI polish

## [0.1.3] - 2025-08-09

### Added

- Add copy npub button in user profile sheet
- Fixes double sheet loading in contact bottom sheet

### Fixed

- Improved relay selection and connection logic
- Improved metadata fetching
- Fixed failing DM group creation in nearly all cases. Note: We're still seeing issues with creating multi-person groups (fix coming soon)
- Fixed blurry splash screen icon on both iOS and Android.
- Fixed absence of border on some contact avatars
- Fixed irregular textfield and button sizes
- Fixed active profile sorting (active profile comes first in account switcher).

## [0.1.2] - 2025-07-15

### Added

- Show the npub of each user on the contacts list
- Add developer settings screen with some basic cache management functions
- Add relay management settings screen to view and manage your relays
- Confirmation dialog when signing out
- Fixed back navigation when connecting another account
- QR code scanner for connecting with other users

### Removed

- Remove (for now) the mute and search chat controls from group info screens.
- Remove incorrect group npub from the group info screen.

### Fixed

- Fixed profile picture upload issue.
- Ensure that group creator cannot be included as member
- Prevent duplicate chats on clicking contact
- Bug fixes related to starting new groups on iOS
- Ensure contacts show correct metadata on iOS

## [0.1.1] - 2025-07-10

### Fixed

- Improved speed of onboarding flow for newly created accounts
- Improved speed of contact list and metadata fetching for accounts
- Improved speed and smoothness of contact list scrolling
- Improved UI details of chat bubbles
- Fixed errors related to inviting users

### Changed

- Removed NIP-04 invites and replaced with OS level share sheets

## [0.1.0] - 2025-07-09

Initial release of White Noise!<|MERGE_RESOLUTION|>--- conflicted
+++ resolved
@@ -15,12 +15,9 @@
 ### Deprecated
 ### Removed
 ### Fixed
-<<<<<<< HEAD
 - Fixed keypackage operation buttons showing loading state incorrectly
 - Fixed developer settings content going under three-button bottom nav on GrapheneOS and some Android devices
-=======
 - Fixed messages disappearing for a while after being sent [#828](https://github.com/parres-hq/whitenoise_flutter/pull/828)
->>>>>>> 2925c87d
 ### Security
 
 ## [0.2.0] - 2025-11-07
