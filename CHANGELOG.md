# Changelog

All notable changes to this project will be documented in this file.

The format is based on [Keep a Changelog](https://keepachangelog.com/en/1.1.0/),
and this project adheres to [Semantic Versioning](https://semver.org/spec/v2.0.0.html).

## [Unreleased]

### Added
### Changed
### Deprecated
### Removed
### Fixed
- Fixed 2 users group creation when DM already exists
<<<<<<< HEAD
- Improved close reply tap area/response.
=======
- Fixed issue where keyboard covers part of the "introduce yourself" textfield.
>>>>>>> 4845ac2f
### Security


## [0.1.4] - 2025-09-22

### Added

- Loading skeleton components for chat and contact lists to improve user experience during data loading
- No connected relays warning when not connected to relays
- [Android] Sensitive clipboard copy for private key (nsec)
- Update group name and description from group details screen
- Add back buttons in auth flow screens for easier navigation
- Paste from clipboard functionality in new chat bottom sheet.

### Changed

- Improved chat title tap area for easier navigation to contact info
- Optimized relay connection error banner with intelligent delay and dismissal on reconnection

### Removed

- Removed relay pull-to-refresh

### Fixed

- Large backend refactor to improve stability and performance of the app
- Improved fetching and loading of user profiles throughout the app
- Fixes pubkeys formatting and pubkeys comparisons in different format
- Fixes follow/unfollow in start chat sheet
- Fixes wrong relay status error when switching accounts
- Fixes scroll to bototm inside of chats
- Fixed profile image not showing up after login
- Improved scroll to bottom of chat when opening chat screen
- Fixed time shown in messages to be in local time instead of UTC
- Fixed account switcher error
- Show updated user profile after publishing new metadata
- Fixed loading and scroll performance of large follow lists
- Lots of UI polish


## [0.1.3] - 2025-08-09

### Added

- Add copy npub button in user profile sheet
- Fixes double sheet loading in contact bottom sheet

### Fixed

- Improved relay selection and connection logic
- Improved metadata fetching
- Fixed failing DM group creation in nearly all cases. Note: We're still seeing issues with creating multi-person groups (fix coming soon)
- Fixed blurry splash screen icon on both iOS and Android.
- Fixed absence of border on some contact avatars
- Fixed irregular textfield and button sizes
- Fixed active profile sorting (active profile comes first in account switcher).

## [0.1.2] - 2025-07-15

### Added

- Show the npub of each user on the contacts list
- Add developer settings screen with some basic cache management functions
- Add relay management settings screen to view and manage your relays
- Confirmation dialog when signing out
- Fixed back navigation when connecting another account
- QR code scanner for connecting with other users

### Removed

- Remove (for now) the mute and search chat controls from group info screens.
- Remove incorrect group npub from the group info screen.

### Fixed

- Fixed profile picture upload issue.
- Ensure that group creator cannot be included as member
- Prevent duplicate chats on clicking contact
- Bug fixes related to starting new groups on iOS
- Ensure contacts show correct metadata on iOS

## [0.1.1] - 2025-07-10

### Fixed

- Improved speed of onboarding flow for newly created accounts
- Improved speed of contact list and metadata fetching for accounts
- Improved speed and smoothness of contact list scrolling
- Improved UI details of chat bubbles
- Fixed errors related to inviting users

### Changed

- Removed NIP-04 invites and replaced with OS level share sheets

## [0.1.0] - 2025-07-09

Initial release of White Noise!<|MERGE_RESOLUTION|>--- conflicted
+++ resolved
@@ -13,11 +13,8 @@
 ### Removed
 ### Fixed
 - Fixed 2 users group creation when DM already exists
-<<<<<<< HEAD
+- Fixed issue where keyboard covers part of the "introduce yourself" textfield.
 - Improved close reply tap area/response.
-=======
-- Fixed issue where keyboard covers part of the "introduce yourself" textfield.
->>>>>>> 4845ac2f
 ### Security
 
 
