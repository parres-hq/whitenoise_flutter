# Changelog

All notable changes to this project will be documented in this file.

The format is based on [Keep a Changelog](https://keepachangelog.com/en/1.1.0/),
and this project adheres to [Semantic Versioning](https://semver.org/spec/v2.0.0.html).

## [Unreleased]

### Added
<<<<<<< HEAD

- Added notification permissions request to contact list screen
- Added background sync service to fetch new messages and invites and show notifications for them

=======
- Added localization support with multi-language support (English, German, Spanish, French, Italian, Portuguese, Russian, Turkish)
>>>>>>> a9f9390e
### Changed

### Deprecated

### Removed

- Removes metadata cache provider [#654](https://github.com/parres-hq/whitenoise_flutter/pull/654)

### Fixed

- Fixed 2 users group creation when DM already exists
- Fixed issue where keyboard covers part of the "introduce yourself" textfield.
- Improved close reply tap area/response.
- Improved haptic feedback for chat context menus.
- Pinned the header in auth flow screens when keyboard is open for easier back navigation.
- Fixed broken profile image upload [#701](https://github.com/parres-hq/whitenoise_flutter/pull/701)
- Fixed double rendering issue for some messages [#654](https://github.com/parres-hq/whitenoise_flutter/pull/654)
- Fixed message bubble jumping to another location on context screen.
<<<<<<< HEAD

=======
- Fixed status bar icons invisibility in auth screens (iOS and Android).
>>>>>>> a9f9390e
### Security

### Security

## [0.1.4] - 2025-09-22

### Added

- Loading skeleton components for chat and contact lists to improve user experience during data loading
- No connected relays warning when not connected to relays
- [Android] Sensitive clipboard copy for private key (nsec)
- Update group name and description from group details screen
- Add back buttons in auth flow screens for easier navigation
- Paste from clipboard functionality in new chat bottom sheet.
- Pin chats to the top on the chat list screen

### Changed

- Improved chat title tap area for easier navigation to contact info
- Optimized relay connection error banner with intelligent delay and dismissal on reconnection

### Removed

- Removed relay pull-to-refresh

### Fixed

- Large backend refactor to improve stability and performance of the app
- Improved fetching and loading of user profiles throughout the app
- Fixes pubkeys formatting and pubkeys comparisons in different format
- Fixes follow/unfollow in start chat sheet
- Fixes wrong relay status error when switching accounts
- Fixes scroll to bototm inside of chats
- Fixed profile image not showing up after login
- Improved scroll to bottom of chat when opening chat screen
- Fixed time shown in messages to be in local time instead of UTC
- Fixed account switcher error
- Show updated user profile after publishing new metadata
- Fixed loading and scroll performance of large follow lists
- Lots of UI polish

## [0.1.3] - 2025-08-09

### Added

- Add copy npub button in user profile sheet
- Fixes double sheet loading in contact bottom sheet

### Fixed

- Improved relay selection and connection logic
- Improved metadata fetching
- Fixed failing DM group creation in nearly all cases. Note: We're still seeing issues with creating multi-person groups (fix coming soon)
- Fixed blurry splash screen icon on both iOS and Android.
- Fixed absence of border on some contact avatars
- Fixed irregular textfield and button sizes
- Fixed active profile sorting (active profile comes first in account switcher).

## [0.1.2] - 2025-07-15

### Added

- Show the npub of each user on the contacts list
- Add developer settings screen with some basic cache management functions
- Add relay management settings screen to view and manage your relays
- Confirmation dialog when signing out
- Fixed back navigation when connecting another account
- QR code scanner for connecting with other users

### Removed

- Remove (for now) the mute and search chat controls from group info screens.
- Remove incorrect group npub from the group info screen.

### Fixed

- Fixed profile picture upload issue.
- Ensure that group creator cannot be included as member
- Prevent duplicate chats on clicking contact
- Bug fixes related to starting new groups on iOS
- Ensure contacts show correct metadata on iOS

## [0.1.1] - 2025-07-10

### Fixed

- Improved speed of onboarding flow for newly created accounts
- Improved speed of contact list and metadata fetching for accounts
- Improved speed and smoothness of contact list scrolling
- Improved UI details of chat bubbles
- Fixed errors related to inviting users

### Changed

- Removed NIP-04 invites and replaced with OS level share sheets

## [0.1.0] - 2025-07-09

Initial release of White Noise!<|MERGE_RESOLUTION|>--- conflicted
+++ resolved
@@ -8,14 +8,12 @@
 ## [Unreleased]
 
 ### Added
-<<<<<<< HEAD
 
 - Added notification permissions request to contact list screen
 - Added background sync service to fetch new messages and invites and show notifications for them
 
-=======
 - Added localization support with multi-language support (English, German, Spanish, French, Italian, Portuguese, Russian, Turkish)
->>>>>>> a9f9390e
+
 ### Changed
 
 ### Deprecated
@@ -34,11 +32,9 @@
 - Fixed broken profile image upload [#701](https://github.com/parres-hq/whitenoise_flutter/pull/701)
 - Fixed double rendering issue for some messages [#654](https://github.com/parres-hq/whitenoise_flutter/pull/654)
 - Fixed message bubble jumping to another location on context screen.
-<<<<<<< HEAD
 
-=======
 - Fixed status bar icons invisibility in auth screens (iOS and Android).
->>>>>>> a9f9390e
+
 ### Security
 
 ### Security
