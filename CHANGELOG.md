# Changelog

All notable changes to this project will be documented in this file.

The format is based on [Keep a Changelog](https://keepachangelog.com/en/1.1.0/),
and this project adheres to [Semantic Versioning](https://semver.org/spec/v2.0.0.html).

## [Unreleased]

### Added

- Added notification permissions request to contact list screen
- Added background sync service to fetch new messages and invites and show notifications for them

### Changed

### Deprecated

### Removed

- Removes metadata cache provider [#654](https://github.com/parres-hq/whitenoise_flutter/pull/654)

### Fixed

- Fixed 2 users group creation when DM already exists
- Fixed issue where keyboard covers part of the "introduce yourself" textfield.
- Improved close reply tap area/response.
- Improved haptic feedback for chat context menus.
- Pinned the header in auth flow screens when keyboard is open for easier back navigation.
- Fixed broken profile image upload [#701](https://github.com/parres-hq/whitenoise_flutter/pull/701)
- Fixed double rendering issue for some messages [#654](https://github.com/parres-hq/whitenoise_flutter/pull/654)
<<<<<<< HEAD
=======
- Fixed message bubble jumping to another location on context screen.
### Security
>>>>>>> 41aebf7c

### Security

## [0.1.4] - 2025-09-22

### Added

- Loading skeleton components for chat and contact lists to improve user experience during data loading
- No connected relays warning when not connected to relays
- [Android] Sensitive clipboard copy for private key (nsec)
- Update group name and description from group details screen
- Add back buttons in auth flow screens for easier navigation
- Paste from clipboard functionality in new chat bottom sheet.
- Pin chats to the top on the chat list screen

### Changed

- Improved chat title tap area for easier navigation to contact info
- Optimized relay connection error banner with intelligent delay and dismissal on reconnection

### Removed

- Removed relay pull-to-refresh

### Fixed

- Large backend refactor to improve stability and performance of the app
- Improved fetching and loading of user profiles throughout the app
- Fixes pubkeys formatting and pubkeys comparisons in different format
- Fixes follow/unfollow in start chat sheet
- Fixes wrong relay status error when switching accounts
- Fixes scroll to bototm inside of chats
- Fixed profile image not showing up after login
- Improved scroll to bottom of chat when opening chat screen
- Fixed time shown in messages to be in local time instead of UTC
- Fixed account switcher error
- Show updated user profile after publishing new metadata
- Fixed loading and scroll performance of large follow lists
- Lots of UI polish

## [0.1.3] - 2025-08-09

### Added

- Add copy npub button in user profile sheet
- Fixes double sheet loading in contact bottom sheet

### Fixed

- Improved relay selection and connection logic
- Improved metadata fetching
- Fixed failing DM group creation in nearly all cases. Note: We're still seeing issues with creating multi-person groups (fix coming soon)
- Fixed blurry splash screen icon on both iOS and Android.
- Fixed absence of border on some contact avatars
- Fixed irregular textfield and button sizes
- Fixed active profile sorting (active profile comes first in account switcher).

## [0.1.2] - 2025-07-15

### Added

- Show the npub of each user on the contacts list
- Add developer settings screen with some basic cache management functions
- Add relay management settings screen to view and manage your relays
- Confirmation dialog when signing out
- Fixed back navigation when connecting another account
- QR code scanner for connecting with other users

### Removed

- Remove (for now) the mute and search chat controls from group info screens.
- Remove incorrect group npub from the group info screen.

### Fixed

- Fixed profile picture upload issue.
- Ensure that group creator cannot be included as member
- Prevent duplicate chats on clicking contact
- Bug fixes related to starting new groups on iOS
- Ensure contacts show correct metadata on iOS

## [0.1.1] - 2025-07-10

### Fixed

- Improved speed of onboarding flow for newly created accounts
- Improved speed of contact list and metadata fetching for accounts
- Improved speed and smoothness of contact list scrolling
- Improved UI details of chat bubbles
- Fixed errors related to inviting users

### Changed

- Removed NIP-04 invites and replaced with OS level share sheets

## [0.1.0] - 2025-07-09

Initial release of White Noise!<|MERGE_RESOLUTION|>--- conflicted
+++ resolved
@@ -29,11 +29,9 @@
 - Pinned the header in auth flow screens when keyboard is open for easier back navigation.
 - Fixed broken profile image upload [#701](https://github.com/parres-hq/whitenoise_flutter/pull/701)
 - Fixed double rendering issue for some messages [#654](https://github.com/parres-hq/whitenoise_flutter/pull/654)
-<<<<<<< HEAD
-=======
 - Fixed message bubble jumping to another location on context screen.
+
 ### Security
->>>>>>> 41aebf7c
 
 ### Security
 
