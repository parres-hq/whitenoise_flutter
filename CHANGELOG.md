--- conflicted
+++ resolved
@@ -33,13 +33,8 @@
 - Fixed failing DM group creation in nearly all cases. Note: We're still seeing issues with creating multi-person groups (fix coming soon)
 - Fixed blurry splash screen icon on both iOS and Android.
 - Fixed absence of border on some contact avatars
-<<<<<<< HEAD
 - Fixed irregular textfield and button sizes
-
-### Security
-=======
 - Fixed active profile sorting (active profile comes first in account switcher).
->>>>>>> 09e32959
 
 ## [0.1.2] - 2025-07-15
 
