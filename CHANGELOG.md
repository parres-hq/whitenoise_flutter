# Changelog

All notable changes to this project will be documented in this file.

The format is based on [Keep a Changelog](https://keepachangelog.com/en/1.1.0/),
and this project adheres to [Semantic Versioning](https://semver.org/spec/v2.0.0.html).

## [Unreleased]

### Added

- Added notification permissions request to contact list screen
- Added background sync service to fetch new messages and invites and show notifications for them

### Changed

### Deprecated

### Removed
<<<<<<< HEAD

=======
- Removes metadata cache provider [#654](https://github.com/parres-hq/whitenoise_flutter/pull/654)
>>>>>>> b6fa9fbb
### Fixed

- Fixed 2 users group creation when DM already exists
- Fixed issue where keyboard covers part of the "introduce yourself" textfield.
- Improved close reply tap area/response.

- Improved haptic feedback for chat context menus.
- Pinned the header in auth flow screens when keyboard is open for easier back navigation.
- Fixed broken profile image upload [#701](https://github.com/parres-hq/whitenoise_flutter/pull/701)
<<<<<<< HEAD
=======
- Fixed double rendering issue for some messages [#654](https://github.com/parres-hq/whitenoise_flutter/pull/654)
### Security
>>>>>>> b6fa9fbb

### Security

## [0.1.4] - 2025-09-22

### Added

- Loading skeleton components for chat and contact lists to improve user experience during data loading
- No connected relays warning when not connected to relays
- [Android] Sensitive clipboard copy for private key (nsec)
- Update group name and description from group details screen
- Add back buttons in auth flow screens for easier navigation
- Paste from clipboard functionality in new chat bottom sheet.
- Pin chats to the top on the chat list screen

### Changed

- Improved chat title tap area for easier navigation to contact info
- Optimized relay connection error banner with intelligent delay and dismissal on reconnection

### Removed
- Removed relay pull-to-refresh

### Fixed

- Large backend refactor to improve stability and performance of the app
- Improved fetching and loading of user profiles throughout the app
- Fixes pubkeys formatting and pubkeys comparisons in different format
- Fixes follow/unfollow in start chat sheet
- Fixes wrong relay status error when switching accounts
- Fixes scroll to bototm inside of chats
- Fixed profile image not showing up after login
- Improved scroll to bottom of chat when opening chat screen
- Fixed time shown in messages to be in local time instead of UTC
- Fixed account switcher error
- Show updated user profile after publishing new metadata
- Fixed loading and scroll performance of large follow lists
- Lots of UI polish

## [0.1.3] - 2025-08-09

### Added

- Add copy npub button in user profile sheet
- Fixes double sheet loading in contact bottom sheet

### Fixed

- Improved relay selection and connection logic
- Improved metadata fetching
- Fixed failing DM group creation in nearly all cases. Note: We're still seeing issues with creating multi-person groups (fix coming soon)
- Fixed blurry splash screen icon on both iOS and Android.
- Fixed absence of border on some contact avatars
- Fixed irregular textfield and button sizes
- Fixed active profile sorting (active profile comes first in account switcher).

## [0.1.2] - 2025-07-15

### Added

- Show the npub of each user on the contacts list
- Add developer settings screen with some basic cache management functions
- Add relay management settings screen to view and manage your relays
- Confirmation dialog when signing out
- Fixed back navigation when connecting another account
- QR code scanner for connecting with other users

### Removed

- Remove (for now) the mute and search chat controls from group info screens.
- Remove incorrect group npub from the group info screen.

### Fixed

- Fixed profile picture upload issue.
- Ensure that group creator cannot be included as member
- Prevent duplicate chats on clicking contact
- Bug fixes related to starting new groups on iOS
- Ensure contacts show correct metadata on iOS

## [0.1.1] - 2025-07-10

### Fixed

- Improved speed of onboarding flow for newly created accounts
- Improved speed of contact list and metadata fetching for accounts
- Improved speed and smoothness of contact list scrolling
- Improved UI details of chat bubbles
- Fixed errors related to inviting users

### Changed

- Removed NIP-04 invites and replaced with OS level share sheets

## [0.1.0] - 2025-07-09

Initial release of White Noise!<|MERGE_RESOLUTION|>--- conflicted
+++ resolved
@@ -17,11 +17,9 @@
 ### Deprecated
 
 ### Removed
-<<<<<<< HEAD
 
-=======
 - Removes metadata cache provider [#654](https://github.com/parres-hq/whitenoise_flutter/pull/654)
->>>>>>> b6fa9fbb
+
 ### Fixed
 
 - Fixed 2 users group creation when DM already exists
@@ -31,11 +29,7 @@
 - Improved haptic feedback for chat context menus.
 - Pinned the header in auth flow screens when keyboard is open for easier back navigation.
 - Fixed broken profile image upload [#701](https://github.com/parres-hq/whitenoise_flutter/pull/701)
-<<<<<<< HEAD
-=======
 - Fixed double rendering issue for some messages [#654](https://github.com/parres-hq/whitenoise_flutter/pull/654)
-### Security
->>>>>>> b6fa9fbb
 
 ### Security
 
@@ -57,6 +51,7 @@
 - Optimized relay connection error banner with intelligent delay and dismissal on reconnection
 
 ### Removed
+
 - Removed relay pull-to-refresh
 
 ### Fixed
