# Changelog

All notable changes to this project will be documented in this file.

The format is based on [Keep a Changelog](https://keepachangelog.com/en/1.1.0/),
and this project adheres to [Semantic Versioning](https://semver.org/spec/v2.0.0.html).

## Unreleased

### Added

- Added automatic notification clearing when entering chat - notifications for messages and invites now automatically disappear when viewing the related chat [#803](https://github.com/parres-hq/whitenoise_flutter/issues/803)
- Added unread counts for DMs and groups [[#806](https://github.com/parres-hq/whitenoise_flutter/issues/806)]
- Added deep linking for notifications - tapping a message or invite notification now routes directly to the correct chat or invite screen [#781](https://github.com/parres-hq/whitenoise_flutter/issues/781)
- Added unsaved changes dialog to prevent accidental back navigation on edit profile screen [#765](https://github.com/parres-hq/whitenoise_flutter/issues/765)

### Changed

### Deprecated

### Removed

### Fixed

<<<<<<< HEAD
- Fixed chat bubble hit-box to span the entire width for better interaction area [#481](https://github.com/parres-hq/whitenoise_flutter/issues/481)
=======
- Fixed chat screen scroll behavior: now jumps instantly to bottom on open, does not auto-scroll for incoming messages, and only scrolls when user sends a message [#833](https://github.com/parres-hq/whitenoise_flutter/issues/833)
>>>>>>> 3f23f495
- Fixed missing notifications when multiple messages arrive in the same polling window by using the last message timestamp instead of current time for sync checkpoint [#848](https://github.com/parres-hq/whitenoise_flutter/issues/848)
- Fixed keypackage operation buttons showing loading state incorrectly
- Fixed developer settings content going under three-button bottom nav on GrapheneOS and some Android devices
- Fixed messages disappearing for a while after being sent [#828](https://github.com/parres-hq/whitenoise_flutter/pull/828)
- Fixed issue where the group chat details (during group creation flow) wasn't scrollable [#724](https://github.com/parres-hq/whitenoise_flutter/issues/724)

### Security

## [0.2.0] - 2025-11-07

### Added

- Added notification permissions request to contact list screen
- Added background sync service to fetch new messages and invites and show notifications for them
- Added user avatars in group chat messages
- Added localization support with multi-language support (English, German, Spanish, French, Italian, Portuguese, Russian, Turkish)
- Added add member to existing group functionality.
- Added images support in messages
- Added unique color theming to the avatar of all users.

### Changed

- Renamed contact to user profile everywhere [#710](https://github.com/parres-hq/whitenoise_flutter/pull/710)

### Deprecated

### Removed

- Removes metadata cache provider [#654](https://github.com/parres-hq/whitenoise_flutter/pull/654)

### Fixed

- Fixed group name and description updates not reflecting in real-time for other group members [#659](https://github.com/parres-hq/whitenoise_flutter/issues/659)
- Fixed 2 users group creation when DM already exists
- Fixed issue where keyboard covers part of the "introduce yourself" textfield.
- Improved close reply tap area/response.
- Improved haptic feedback for chat context menus.
- Pinned the header in auth flow screens when keyboard is open for easier back navigation.
- Fixed broken profile image upload [#701](https://github.com/parres-hq/whitenoise_flutter/pull/701)
- Fixed double rendering issue for some messages [#654](https://github.com/parres-hq/whitenoise_flutter/pull/654)
- Fixed message bubble jumping to another location on context screen.
- Fixed status bar icons invisibility in auth screens (iOS and Android).
- Fixed start chat button cut off (and other bottom sheets).

### Security

## [0.1.4] - 2025-09-22

### Added

- Loading skeleton components for chat and contact lists to improve user experience during data loading
- No connected relays warning when not connected to relays
- [Android] Sensitive clipboard copy for private key (nsec)
- Update group name and description from group details screen
- Add back buttons in auth flow screens for easier navigation
- Paste from clipboard functionality in new chat bottom sheet.
- Pin chats to the top on the chat list screen

### Changed

- Improved chat title tap area for easier navigation to contact info
- Optimized relay connection error banner with intelligent delay and dismissal on reconnection

### Removed

- Removed relay pull-to-refresh

### Fixed

- Large backend refactor to improve stability and performance of the app
- Improved fetching and loading of user profiles throughout the app
- Fixes pubkeys formatting and pubkeys comparisons in different format
- Fixes follow/unfollow in start chat sheet
- Fixes wrong relay status error when switching accounts
- Fixes scroll to bototm inside of chats
- Fixed profile image not showing up after login
- Improved scroll to bottom of chat when opening chat screen
- Fixed time shown in messages to be in local time instead of UTC
- Fixed account switcher error
- Show updated user profile after publishing new metadata
- Fixed loading and scroll performance of large follow lists
- Lots of UI polish

## [0.1.3] - 2025-08-09

### Added

- Add copy npub button in user profile sheet
- Fixes double sheet loading in contact bottom sheet

### Fixed

- Improved relay selection and connection logic
- Improved metadata fetching
- Fixed failing DM group creation in nearly all cases. Note: We're still seeing issues with creating multi-person groups (fix coming soon)
- Fixed blurry splash screen icon on both iOS and Android.
- Fixed absence of border on some contact avatars
- Fixed irregular textfield and button sizes
- Fixed active profile sorting (active profile comes first in account switcher).

## [0.1.2] - 2025-07-15

### Added

- Show the npub of each user on the contacts list
- Add developer settings screen with some basic cache management functions
- Add relay management settings screen to view and manage your relays
- Confirmation dialog when signing out
- Fixed back navigation when connecting another account
- QR code scanner for connecting with other users

### Removed

- Remove (for now) the mute and search chat controls from group info screens.
- Remove incorrect group npub from the group info screen.

### Fixed

- Fixed profile picture upload issue.
- Ensure that group creator cannot be included as member
- Prevent duplicate chats on clicking contact
- Bug fixes related to starting new groups on iOS
- Ensure contacts show correct metadata on iOS

## [0.1.1] - 2025-07-10

### Fixed

- Improved speed of onboarding flow for newly created accounts
- Improved speed of contact list and metadata fetching for accounts
- Improved speed and smoothness of contact list scrolling
- Improved UI details of chat bubbles
- Fixed errors related to inviting users

### Changed

- Removed NIP-04 invites and replaced with OS level share sheets

## [0.1.0] - 2025-07-09

Initial release of White Noise!<|MERGE_RESOLUTION|>--- conflicted
+++ resolved
@@ -22,11 +22,9 @@
 
 ### Fixed
 
-<<<<<<< HEAD
+
 - Fixed chat bubble hit-box to span the entire width for better interaction area [#481](https://github.com/parres-hq/whitenoise_flutter/issues/481)
-=======
 - Fixed chat screen scroll behavior: now jumps instantly to bottom on open, does not auto-scroll for incoming messages, and only scrolls when user sends a message [#833](https://github.com/parres-hq/whitenoise_flutter/issues/833)
->>>>>>> 3f23f495
 - Fixed missing notifications when multiple messages arrive in the same polling window by using the last message timestamp instead of current time for sync checkpoint [#848](https://github.com/parres-hq/whitenoise_flutter/issues/848)
 - Fixed keypackage operation buttons showing loading state incorrectly
 - Fixed developer settings content going under three-button bottom nav on GrapheneOS and some Android devices
