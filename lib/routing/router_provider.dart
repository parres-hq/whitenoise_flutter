--- conflicted
+++ resolved
@@ -10,13 +10,10 @@
 import 'package:whitenoise/ui/auth_flow/login_screen.dart';
 import 'package:whitenoise/ui/auth_flow/welcome_screen.dart';
 import 'package:whitenoise/ui/chat/chat_screen.dart';
-<<<<<<< HEAD
 
 import '../domain/dummy_data/dummy_messages.dart';
-=======
 import 'package:whitenoise/ui/chat/groupchat_screen.dart';
 import 'package:whitenoise/ui/contact_list/chat_list_screen.dart';
->>>>>>> b6a68a7e
 
 final routerProvider = Provider<GoRouter>((ref) {
   final authState = ref.watch(authProvider);
@@ -67,13 +64,10 @@
             path: ':id',
             builder: (context, state) {
               final contactId = state.pathParameters['id']!;
-<<<<<<< HEAD
               return Scaffold(body: Center(child: Text('Contact Detail: ' + contactId)));
-=======
               return Scaffold(
                 body: Center(child: Text('Contact Detail: $contactId')),
               );
->>>>>>> b6a68a7e
             },
           ),
         ],
