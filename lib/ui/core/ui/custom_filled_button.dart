--- conflicted
+++ resolved
@@ -44,34 +44,20 @@
               isPrimary
                   ? context.colors.primary
                   : isSecondary
-<<<<<<< HEAD
                   ? context.colors.secondary
                   : context.colors.warning,
           foregroundColor:
               isPrimary || isTertiary
                   ? context.colors.primaryForeground
                   : context.colors.secondaryForeground,
-=======
-                  ? AppColors.glitch100
-                  : AppColors.colorEA580C,
-          foregroundColor: isPrimary || isTertiary ? AppColors.glitch50 : AppColors.glitch900,
->>>>>>> 50690dcd
           disabledBackgroundColor:
               isPrimary
                   ? context.colors.primary.withValues(alpha: 0.5)
                   : isSecondary
-<<<<<<< HEAD
                   ? context.colors.secondary
                   : context.colors.warning.withValues(alpha: 0.5),
           disabledForegroundColor:
-              isPrimary
-                  ? context.colors.primaryForeground
-                  : context.colors.secondaryForeground,
-=======
-                  ? AppColors.glitch100
-                  : AppColors.colorEA580C.withValues(alpha: 0.5),
-          disabledForegroundColor: isPrimary ? AppColors.glitch50 : AppColors.glitch900,
->>>>>>> 50690dcd
+              isPrimary ? context.colors.primaryForeground : context.colors.secondaryForeground,
           padding: EdgeInsets.symmetric(vertical: 16.h),
           shape: const RoundedRectangleBorder(),
         ),
