--- conflicted
+++ resolved
@@ -5,19 +5,6 @@
   static const Color black = Colors.black;
   static const Color transparent = Colors.transparent;
 
-<<<<<<< HEAD
-  static const black1 = Color(0xFF101010);
-  static const white1 = Color(0xFFFFF7FA);
-  static const grey1 = Color(0xFFF2F2F2);
-  static const grey2 = Color(0xFF4D4D4D);
-  static const grey3 = Color(0xFFA4A4A4);
-  static const grey4 = Color(0xFF4C4E4D);
-  static const whiteTransparent = Color(
-    0x4DFFFFFF,
-  ); // Figma rgba(255, 255, 255, 0.3)
-  static const blackTransparent = Color(0x4D000000);
-  static const red1 = Color(0xFFE74C3C);
-=======
   // Glitch Colors
   static const Color glitch50 = Color(0xFFF9F9F9);
   static const Color glitch100 = Color(0xFFF2F2F2);
@@ -30,7 +17,6 @@
   static const Color glitch800 = Color(0xFF474C47);
   static const Color glitch900 = Color(0xFF2D312D);
   static const Color glitch950 = Color(0xFF202320);
->>>>>>> dc7a3835
 
   static const ColorScheme glitchLightColorScheme = ColorScheme(
     brightness: Brightness.light,
