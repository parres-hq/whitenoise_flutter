class AssetsPaths {
  static const String _svgsDir = 'assets/svgs';
  static const String _pngsDir = 'assets/pngs';

  //SVGS
  static const String icChat = '$_svgsDir/ic_chat.svg';
  static const String icSearch = '$_svgsDir/ic_search.svg';
  static const String icAdd = '$_svgsDir/ic_add.svg';
  static const String icDelivered = '$_svgsDir/ic_delivered.svg';
  static const String icVerifiedUser = '$_svgsDir/ic_verified_user.svg';
  static const String icChevronRight = '$_svgsDir/ic_chevron_right.svg';
  static const String icGroupChat = '$_svgsDir/ic_group_chat.svg';
  static const String icCamera = '$_svgsDir/ic_camera.svg';
  static const String icExpand = '$_svgsDir/ic_expand.svg';
  static const String icDelete = '$_svgsDir/ic_delete.svg';
  static const String icView = '$_svgsDir/ic_view.svg';
  static const String icWarning = '$_svgsDir/ic_warning.svg';
  static const String icEdit = '$_svgsDir/ic_edit.svg';
  static const String icCopy = '$_svgsDir/ic_copy.svg';
  static const String icHelp = '$_svgsDir/ic_help.svg';
  static const String icConnected = '$_svgsDir/ic_connected.svg';
  static const String icDisconnected = '$_svgsDir/ic_disconnected.svg';
  static const String icPaste = '$_svgsDir/ic_paste.svg';
  static const String icScan = '$_svgsDir/ic_scan.svg';
  static const String icWhiteNoiseSvg = '$_svgsDir/ic_whitenoise.svg';
<<<<<<< HEAD
  static const String icNewChat = '$_svgsDir/ic_new_chat.svg';
  static const String icStartChatting = '$_svgsDir/ic_start_chatting.svg';
=======
>>>>>>> e0e611cd

  //PNGS
  static const String icImage = '$_pngsDir/ic_image.png';
  static const String groupLogo = '$_pngsDir/group_logo.png';
  static const String loginSplash = '$_pngsDir/login_splash.png';
  static const String icWhiteNoise = '$_pngsDir/ic_whitenoise.png';
  static const String profileBackground = '$_pngsDir/profile_background.png';
  static const String avatarPlaceholder = '$_pngsDir/avatar_placeholder.png';
  static const String blueHoodie = '$_pngsDir/blue_hoodie.png';
  static const String purpleWoman = '$_pngsDir/purple_woman.png';
  static const String greenBird = '$_pngsDir/green_bird.png';
  static const String hands = '$_pngsDir/hands.png';
  static const String login = '$_pngsDir/login.png';
}<|MERGE_RESOLUTION|>--- conflicted
+++ resolved
@@ -23,11 +23,8 @@
   static const String icPaste = '$_svgsDir/ic_paste.svg';
   static const String icScan = '$_svgsDir/ic_scan.svg';
   static const String icWhiteNoiseSvg = '$_svgsDir/ic_whitenoise.svg';
-<<<<<<< HEAD
   static const String icNewChat = '$_svgsDir/ic_new_chat.svg';
   static const String icStartChatting = '$_svgsDir/ic_start_chatting.svg';
-=======
->>>>>>> e0e611cd
 
   //PNGS
   static const String icImage = '$_pngsDir/ic_image.png';
