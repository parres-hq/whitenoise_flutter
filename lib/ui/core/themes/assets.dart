--- conflicted
+++ resolved
@@ -14,11 +14,7 @@
 
   //PNGS
   static const String icImage = '$_pngsDir/ic_image.png';
-<<<<<<< HEAD
   static const String groupLogo= '$_pngsDir/group_logo.png';
-  static String loginSplash = '$_pngsDir/login_splash.png';
-=======
   static const String loginSplash = '$_pngsDir/login_splash.png';
   static const String icWhiteNoise = '$_pngsDir/ic_whitenoise.png';
->>>>>>> d0b8da60
 }