import 'package:flutter/material.dart';

<<<<<<< HEAD
part 'colors_light.dart';
part 'colors_dark.dart';
=======
class LightAppColors {
  /// base/primary, custom colors/glitch-950
  static const primary = Color(0xff202320);

  /// base/secondary
  static const secondary = Color(0xffF2F2F2);
  static const tertiary = Color(0xFFE9F1FE);
  static const neutral = Color(0xFFFFFFFF);
  static const neutralVariant = Color(0xFF5A605A);

  /// base/background
  static const primaryForeground = Color(0xffF9F9F9);

  /// base/accent-foreground, base/secondary-foreground, base/foreground
  static const secondaryForeground = Color(0xff2D312D);

  /// base/muted-foreground
  static const mutedForeground = Color(0xFF727772);

  /// base/muted, base/input
  static const baseMuted = Color(0xffE2E2E2);

  /// Text/Default/Secondary
  static const textDefaultSecondary = Color(0xff757575);

  static const success = Color(0xFF2EA970);

  /// base/destructive
  static const destructive = Color(0xFFDC2626);

  /// base/warning
  static const warning = Color(0xffEA580C);

  static const baseChat = Color(0xff2A9D90);
  static const baseChat2 = Color(0xffE76E50);
  static const teal200 = Color(0xff99F6E4);
  static const teal600 = Color(0xFF0D9488);

  /// tailwind colors/rose/500
  static const rose = Color(0xFFF43F5E);

  /// tailwind colors/lime/500
  static const lime = Color(0xff84CC16);

  /// app bar color
  static const appBarBackground = Color(0xff000000);

  /// app bar text color
  static const appBarForeground = Color(0xffffffff);

  /// bottom sheet barrier color
  static const bottomSheetBarrier = Color(0x0FFFFFFF);

  /// textfield background
  static const surface = Color(0xfffafafa);

  /// textfield border
  static const input = Color(0xffe5e5e5);

  /// border
  static const border = Color(0xffE5E5E5);
}

/// Dark theme colors
class DarkAppColors {
  /// base/primary, Custom inverted for dark mode
  static const primary = Color(0xffF9F9F9);

  /// base/secondary
  static const secondary = Color(0xff202320);
  static const tertiary = Color(0xFF1A2B4B);
  static const neutral = Color(0xFF000000);
  static const neutralVariant = Color(0xFF5A605A);

  /// base/background
  static const primaryBackground = Color(0xff2D312D);

  /// base/accent-foreground, base/secondary-foreground, base/foreground
  static const secondaryForeground = Color(0xffF2F2F2);

  /// base/muted-foreground
  static const mutedForeground = Color(0xFF727772);

  /// base/muted, base/input
  static const baseMuted = Color(0xff474C47);

  /// Text/Default/Secondary
  static const textDefaultSecondary = Color(0xffCDCECD);

  static const success = Color(0xFF4ADE80);

  /// base/destructive
  static const destructive = Color(0xFFEF4444);

  /// base/warning
  static const warning = Color(0xffF97316);

  static const baseChat = Color(0xff2A9D90);
  static const baseChat2 = Color(0xffE76E50);
  static const teal200 = Color(0xff99F6E4);
  static const teal600 = Color(0xFF0D9488);

  /// tailwind colors/rose/500
  static const rose = Color(0xFFF43F5E);

  /// tailwind colors/lime/500
  static const lime = Color(0xff84CC16);

  /// app bar color
  static const appBarBackground = Color(0xff171717);

  /// app bar text color
  static const appBarForeground = Color(0xffffffff);

  /// bottom sheet barrier color
  static const bottomSheetBarrier = Color(0x0FFFFFFF);

  /// textfield background
  static const surface = Color(0xff171717);

  /// textfield border
  static const input = Color(0xff262626);

  /// border
  static const border = Color(0xff262626);
}
>>>>>>> 6eddc631

class AppColorsThemeExt extends ThemeExtension<AppColorsThemeExt> {
  const AppColorsThemeExt({
    required this.primary,
    required this.secondary,
    required this.tertiary,
    required this.neutral,
    required this.neutralVariant,
    required this.primaryForeground,
    required this.secondaryForeground,
    required this.mutedForeground,
    required this.baseMuted,
    required this.textDefaultSecondary,
    required this.success,
    required this.destructive,
    required this.warning,
    required this.baseChat,
    required this.baseChat2,
    required this.teal200,
    required this.teal600,
    required this.rose,
    required this.lime,
    required this.appBarBackground,
    required this.appBarForeground,
    required this.bottomSheetBarrier,
<<<<<<< HEAD
    required this.link,
    required this.border,
    required this.avatarSurface,
    required this.solidPrimary,
    required this.input,
    required this.meChatBubble,
    required this.contactChatBubble,
    required this.meChatBubbleText,
    required this.contactChatBubbleText,
    required this.overlay,
=======
    required this.surface,
    required this.input,
    required this.border,
>>>>>>> 6eddc631
  });

  final Color primary;
  final Color secondary;
  final Color tertiary;
  final Color neutral;
  final Color neutralVariant;
  final Color primaryForeground;
  final Color secondaryForeground;
  final Color mutedForeground;
  final Color baseMuted;
  final Color textDefaultSecondary;
  final Color success;
  final Color destructive;
  final Color warning;
  final Color baseChat;
  final Color baseChat2;
  final Color teal200;
  final Color teal600;
  final Color rose;
  final Color lime;
  final Color appBarBackground;
  final Color appBarForeground;
  final Color bottomSheetBarrier;
<<<<<<< HEAD
  final Color link;
  final Color border;
  final Color avatarSurface;
  final Color solidPrimary;
  final Color input;
  final Color meChatBubble;
  final Color contactChatBubble;
  final Color meChatBubbleText;
  final Color contactChatBubbleText;
  final Color overlay;
=======
  final Color surface;
  final Color input;
  final Color border;
>>>>>>> 6eddc631

  /// Light theme colors
  static AppColorsThemeExt get light => const AppColorsThemeExt(
    primary: LightAppColors.primary,
    secondary: LightAppColors.secondary,
    tertiary: LightAppColors.tertiary,
    neutral: LightAppColors.neutral,
    neutralVariant: LightAppColors.neutralVariant,
    primaryForeground: LightAppColors.primaryForeground,
    secondaryForeground: LightAppColors.secondaryForeground,
    mutedForeground: LightAppColors.mutedForeground,
    baseMuted: LightAppColors.baseMuted,
    textDefaultSecondary: LightAppColors.textDefaultSecondary,
    success: LightAppColors.success,
    destructive: LightAppColors.destructive,
    warning: LightAppColors.warning,
    baseChat: LightAppColors.baseChat,
    baseChat2: LightAppColors.baseChat2,
    teal200: LightAppColors.teal200,
    teal600: LightAppColors.teal600,
    rose: LightAppColors.rose,
    lime: LightAppColors.lime,
    appBarBackground: LightAppColors.appBarBackground,
    appBarForeground: LightAppColors.appBarForeground,
    bottomSheetBarrier: LightAppColors.bottomSheetBarrier,
<<<<<<< HEAD
    link: LightAppColors.link,
    border: LightAppColors.border,
    avatarSurface: LightAppColors.avatarSurface,
    solidPrimary: LightAppColors.solidPrimary,
    input: LightAppColors.input,
    meChatBubble: LightAppColors.meChatBubble,
    contactChatBubble: LightAppColors.contactChatBubble,
    meChatBubbleText: LightAppColors.meChatBubbleText,
    contactChatBubbleText: LightAppColors.contactChatBubbleText,
    overlay: LightAppColors.overlay,
=======
    surface: LightAppColors.surface,
    input: LightAppColors.input,
    border: LightAppColors.border,
>>>>>>> 6eddc631
  );

  /// Dark theme colors
  static AppColorsThemeExt get dark => const AppColorsThemeExt(
    primary: DarkAppColors.primary,
    secondary: DarkAppColors.secondary,
    tertiary: DarkAppColors.tertiary,
    neutral: DarkAppColors.neutral,
    neutralVariant: DarkAppColors.neutralVariant,
    primaryForeground: DarkAppColors.primaryForeground,
    secondaryForeground: DarkAppColors.secondaryForeground,
    mutedForeground: DarkAppColors.mutedForeground,
    baseMuted: DarkAppColors.baseMuted,
    textDefaultSecondary: DarkAppColors.textDefaultSecondary,
    success: DarkAppColors.success,
    destructive: DarkAppColors.destructive,
    warning: DarkAppColors.warning,
    baseChat: DarkAppColors.baseChat,
    baseChat2: DarkAppColors.baseChat2,
    teal200: DarkAppColors.teal200,
    teal600: DarkAppColors.teal600,
    rose: DarkAppColors.rose,
    lime: DarkAppColors.lime,
    appBarBackground: DarkAppColors.appBarBackground,
    appBarForeground: DarkAppColors.appBarForeground,
    bottomSheetBarrier: DarkAppColors.bottomSheetBarrier,
<<<<<<< HEAD
    link: DarkAppColors.link,
    border: DarkAppColors.border,
    avatarSurface: DarkAppColors.avatarSurface,
    solidPrimary: DarkAppColors.solidPrimary,
    input: DarkAppColors.input,
    meChatBubble: DarkAppColors.meChatBubble,
    contactChatBubble: DarkAppColors.contactChatBubble,
    meChatBubbleText: DarkAppColors.meChatBubbleText,
    contactChatBubbleText: DarkAppColors.contactChatBubbleText,
    overlay: DarkAppColors.overlay,
=======
    surface: DarkAppColors.surface,
    input: DarkAppColors.input,
    border: DarkAppColors.border,
>>>>>>> 6eddc631
  );

  @override
  AppColorsThemeExt copyWith({
    Color? primary,
    Color? secondary,
    Color? tertiary,
    Color? neutral,
    Color? neutralVariant,
    Color? primaryForeground,
    Color? secondaryForeground,
    Color? mutedForeground,
    Color? baseMuted,
    Color? textDefaultSecondary,
    Color? success,
    Color? destructive,
    Color? warning,
    Color? baseChat,
    Color? baseChat2,
    Color? teal200,
    Color? teal600,
    Color? rose,
    Color? lime,
    Color? appBarBackground,
    Color? appBarForeground,
    Color? bottomSheetBarrier,
<<<<<<< HEAD
    Color? link,
    Color? border,
    Color? avatarSurface,
    Color? solidPrimary,
    Color? input,
    Color? meChatBubble,
    Color? contactChatBubble,
    Color? meChatBubbleText,
    Color? contactChatBubbleText,
    Color? overlay,
=======
    Color? surface,
    Color? input,
    Color? border,
>>>>>>> 6eddc631
  }) {
    return AppColorsThemeExt(
      primary: primary ?? this.primary,
      secondary: secondary ?? this.secondary,
      tertiary: tertiary ?? this.tertiary,
      neutral: neutral ?? this.neutral,
      neutralVariant: neutralVariant ?? this.neutralVariant,
      primaryForeground: primaryForeground ?? this.primaryForeground,
      secondaryForeground: secondaryForeground ?? this.secondaryForeground,
      mutedForeground: mutedForeground ?? this.mutedForeground,
      baseMuted: baseMuted ?? this.baseMuted,
      textDefaultSecondary: textDefaultSecondary ?? this.textDefaultSecondary,
      success: success ?? this.success,
      destructive: destructive ?? this.destructive,
      warning: warning ?? this.warning,
      baseChat: baseChat ?? this.baseChat,
      baseChat2: baseChat2 ?? this.baseChat2,
      teal200: teal200 ?? this.teal200,
      teal600: teal600 ?? this.teal600,
      rose: rose ?? this.rose,
      lime: lime ?? this.lime,
      appBarBackground: appBarBackground ?? this.appBarBackground,
      appBarForeground: appBarForeground ?? this.appBarForeground,
      bottomSheetBarrier: bottomSheetBarrier ?? this.bottomSheetBarrier,
<<<<<<< HEAD
      link: link ?? this.link,
      border: border ?? this.border,
      avatarSurface: avatarSurface ?? this.avatarSurface,
      solidPrimary: solidPrimary ?? this.solidPrimary,
      input: input ?? this.input,
      meChatBubble: meChatBubble ?? this.meChatBubble,
      contactChatBubble: contactChatBubble ?? this.contactChatBubble,
      meChatBubbleText: meChatBubbleText ?? this.meChatBubbleText,
      contactChatBubbleText: contactChatBubbleText ?? this.contactChatBubbleText,
      overlay: overlay ?? this.overlay,
=======
      surface: surface ?? this.surface,
      input: input ?? this.input,
      border: border ?? this.border,
>>>>>>> 6eddc631
    );
  }

  @override
  AppColorsThemeExt lerp(covariant AppColorsThemeExt? other, double t) {
    if (other == null) return this;
    return AppColorsThemeExt(
      primary: Color.lerp(primary, other.primary, t)!,
      secondary: Color.lerp(secondary, other.secondary, t)!,
      tertiary: Color.lerp(tertiary, other.tertiary, t)!,
      neutral: Color.lerp(neutral, other.neutral, t)!,
      neutralVariant: Color.lerp(neutralVariant, other.neutralVariant, t)!,
      primaryForeground: Color.lerp(primaryForeground, other.primaryForeground, t)!,
      secondaryForeground:
          Color.lerp(
            secondaryForeground,
            other.secondaryForeground,
            t,
          )!,
      mutedForeground: Color.lerp(mutedForeground, other.mutedForeground, t)!,
      baseMuted: Color.lerp(baseMuted, other.baseMuted, t)!,
      textDefaultSecondary:
          Color.lerp(
            textDefaultSecondary,
            other.textDefaultSecondary,
            t,
          )!,
      success: Color.lerp(success, other.success, t)!,
      destructive: Color.lerp(destructive, other.destructive, t)!,
      warning: Color.lerp(warning, other.warning, t)!,
      baseChat: Color.lerp(baseChat, other.baseChat, t)!,
      baseChat2: Color.lerp(baseChat2, other.baseChat2, t)!,
      teal200: Color.lerp(teal200, other.teal200, t)!,
      teal600: Color.lerp(teal600, other.teal600, t)!,
      rose: Color.lerp(rose, other.rose, t)!,
      lime: Color.lerp(lime, other.lime, t)!,
      appBarBackground: Color.lerp(appBarBackground, other.appBarBackground, t)!,
      appBarForeground: Color.lerp(appBarForeground, other.appBarForeground, t)!,
      bottomSheetBarrier: Color.lerp(bottomSheetBarrier, other.bottomSheetBarrier, t)!,
<<<<<<< HEAD
      link: Color.lerp(link, other.link, t)!,
      border: Color.lerp(border, other.border, t)!,
      avatarSurface: Color.lerp(avatarSurface, other.avatarSurface, t)!,
      solidPrimary: Color.lerp(solidPrimary, other.solidPrimary, t)!,
      input: Color.lerp(input, other.input, t)!,
      meChatBubble: Color.lerp(meChatBubble, other.meChatBubble, t)!,
      contactChatBubble: Color.lerp(contactChatBubble, other.contactChatBubble, t)!,
      meChatBubbleText: Color.lerp(meChatBubbleText, other.meChatBubbleText, t)!,
      contactChatBubbleText: Color.lerp(contactChatBubbleText, other.contactChatBubbleText, t)!,
      overlay: Color.lerp(overlay, other.overlay, t)!,
=======
      surface: Color.lerp(surface, other.surface, t)!,
      input: Color.lerp(input, other.input, t)!,
      border: Color.lerp(border, other.border, t)!,
>>>>>>> 6eddc631
    );
  }
}<|MERGE_RESOLUTION|>--- conflicted
+++ resolved
@@ -1,136 +1,7 @@
 import 'package:flutter/material.dart';
 
-<<<<<<< HEAD
 part 'colors_light.dart';
 part 'colors_dark.dart';
-=======
-class LightAppColors {
-  /// base/primary, custom colors/glitch-950
-  static const primary = Color(0xff202320);
-
-  /// base/secondary
-  static const secondary = Color(0xffF2F2F2);
-  static const tertiary = Color(0xFFE9F1FE);
-  static const neutral = Color(0xFFFFFFFF);
-  static const neutralVariant = Color(0xFF5A605A);
-
-  /// base/background
-  static const primaryForeground = Color(0xffF9F9F9);
-
-  /// base/accent-foreground, base/secondary-foreground, base/foreground
-  static const secondaryForeground = Color(0xff2D312D);
-
-  /// base/muted-foreground
-  static const mutedForeground = Color(0xFF727772);
-
-  /// base/muted, base/input
-  static const baseMuted = Color(0xffE2E2E2);
-
-  /// Text/Default/Secondary
-  static const textDefaultSecondary = Color(0xff757575);
-
-  static const success = Color(0xFF2EA970);
-
-  /// base/destructive
-  static const destructive = Color(0xFFDC2626);
-
-  /// base/warning
-  static const warning = Color(0xffEA580C);
-
-  static const baseChat = Color(0xff2A9D90);
-  static const baseChat2 = Color(0xffE76E50);
-  static const teal200 = Color(0xff99F6E4);
-  static const teal600 = Color(0xFF0D9488);
-
-  /// tailwind colors/rose/500
-  static const rose = Color(0xFFF43F5E);
-
-  /// tailwind colors/lime/500
-  static const lime = Color(0xff84CC16);
-
-  /// app bar color
-  static const appBarBackground = Color(0xff000000);
-
-  /// app bar text color
-  static const appBarForeground = Color(0xffffffff);
-
-  /// bottom sheet barrier color
-  static const bottomSheetBarrier = Color(0x0FFFFFFF);
-
-  /// textfield background
-  static const surface = Color(0xfffafafa);
-
-  /// textfield border
-  static const input = Color(0xffe5e5e5);
-
-  /// border
-  static const border = Color(0xffE5E5E5);
-}
-
-/// Dark theme colors
-class DarkAppColors {
-  /// base/primary, Custom inverted for dark mode
-  static const primary = Color(0xffF9F9F9);
-
-  /// base/secondary
-  static const secondary = Color(0xff202320);
-  static const tertiary = Color(0xFF1A2B4B);
-  static const neutral = Color(0xFF000000);
-  static const neutralVariant = Color(0xFF5A605A);
-
-  /// base/background
-  static const primaryBackground = Color(0xff2D312D);
-
-  /// base/accent-foreground, base/secondary-foreground, base/foreground
-  static const secondaryForeground = Color(0xffF2F2F2);
-
-  /// base/muted-foreground
-  static const mutedForeground = Color(0xFF727772);
-
-  /// base/muted, base/input
-  static const baseMuted = Color(0xff474C47);
-
-  /// Text/Default/Secondary
-  static const textDefaultSecondary = Color(0xffCDCECD);
-
-  static const success = Color(0xFF4ADE80);
-
-  /// base/destructive
-  static const destructive = Color(0xFFEF4444);
-
-  /// base/warning
-  static const warning = Color(0xffF97316);
-
-  static const baseChat = Color(0xff2A9D90);
-  static const baseChat2 = Color(0xffE76E50);
-  static const teal200 = Color(0xff99F6E4);
-  static const teal600 = Color(0xFF0D9488);
-
-  /// tailwind colors/rose/500
-  static const rose = Color(0xFFF43F5E);
-
-  /// tailwind colors/lime/500
-  static const lime = Color(0xff84CC16);
-
-  /// app bar color
-  static const appBarBackground = Color(0xff171717);
-
-  /// app bar text color
-  static const appBarForeground = Color(0xffffffff);
-
-  /// bottom sheet barrier color
-  static const bottomSheetBarrier = Color(0x0FFFFFFF);
-
-  /// textfield background
-  static const surface = Color(0xff171717);
-
-  /// textfield border
-  static const input = Color(0xff262626);
-
-  /// border
-  static const border = Color(0xff262626);
-}
->>>>>>> 6eddc631
 
 class AppColorsThemeExt extends ThemeExtension<AppColorsThemeExt> {
   const AppColorsThemeExt({
@@ -156,7 +27,6 @@
     required this.appBarBackground,
     required this.appBarForeground,
     required this.bottomSheetBarrier,
-<<<<<<< HEAD
     required this.link,
     required this.border,
     required this.avatarSurface,
@@ -167,11 +37,7 @@
     required this.meChatBubbleText,
     required this.contactChatBubbleText,
     required this.overlay,
-=======
     required this.surface,
-    required this.input,
-    required this.border,
->>>>>>> 6eddc631
   });
 
   final Color primary;
@@ -196,7 +62,6 @@
   final Color appBarBackground;
   final Color appBarForeground;
   final Color bottomSheetBarrier;
-<<<<<<< HEAD
   final Color link;
   final Color border;
   final Color avatarSurface;
@@ -207,11 +72,7 @@
   final Color meChatBubbleText;
   final Color contactChatBubbleText;
   final Color overlay;
-=======
   final Color surface;
-  final Color input;
-  final Color border;
->>>>>>> 6eddc631
 
   /// Light theme colors
   static AppColorsThemeExt get light => const AppColorsThemeExt(
@@ -237,7 +98,6 @@
     appBarBackground: LightAppColors.appBarBackground,
     appBarForeground: LightAppColors.appBarForeground,
     bottomSheetBarrier: LightAppColors.bottomSheetBarrier,
-<<<<<<< HEAD
     link: LightAppColors.link,
     border: LightAppColors.border,
     avatarSurface: LightAppColors.avatarSurface,
@@ -248,11 +108,7 @@
     meChatBubbleText: LightAppColors.meChatBubbleText,
     contactChatBubbleText: LightAppColors.contactChatBubbleText,
     overlay: LightAppColors.overlay,
-=======
     surface: LightAppColors.surface,
-    input: LightAppColors.input,
-    border: LightAppColors.border,
->>>>>>> 6eddc631
   );
 
   /// Dark theme colors
@@ -279,7 +135,6 @@
     appBarBackground: DarkAppColors.appBarBackground,
     appBarForeground: DarkAppColors.appBarForeground,
     bottomSheetBarrier: DarkAppColors.bottomSheetBarrier,
-<<<<<<< HEAD
     link: DarkAppColors.link,
     border: DarkAppColors.border,
     avatarSurface: DarkAppColors.avatarSurface,
@@ -290,11 +145,7 @@
     meChatBubbleText: DarkAppColors.meChatBubbleText,
     contactChatBubbleText: DarkAppColors.contactChatBubbleText,
     overlay: DarkAppColors.overlay,
-=======
     surface: DarkAppColors.surface,
-    input: DarkAppColors.input,
-    border: DarkAppColors.border,
->>>>>>> 6eddc631
   );
 
   @override
@@ -321,7 +172,6 @@
     Color? appBarBackground,
     Color? appBarForeground,
     Color? bottomSheetBarrier,
-<<<<<<< HEAD
     Color? link,
     Color? border,
     Color? avatarSurface,
@@ -332,11 +182,7 @@
     Color? meChatBubbleText,
     Color? contactChatBubbleText,
     Color? overlay,
-=======
     Color? surface,
-    Color? input,
-    Color? border,
->>>>>>> 6eddc631
   }) {
     return AppColorsThemeExt(
       primary: primary ?? this.primary,
@@ -361,7 +207,6 @@
       appBarBackground: appBarBackground ?? this.appBarBackground,
       appBarForeground: appBarForeground ?? this.appBarForeground,
       bottomSheetBarrier: bottomSheetBarrier ?? this.bottomSheetBarrier,
-<<<<<<< HEAD
       link: link ?? this.link,
       border: border ?? this.border,
       avatarSurface: avatarSurface ?? this.avatarSurface,
@@ -372,11 +217,7 @@
       meChatBubbleText: meChatBubbleText ?? this.meChatBubbleText,
       contactChatBubbleText: contactChatBubbleText ?? this.contactChatBubbleText,
       overlay: overlay ?? this.overlay,
-=======
       surface: surface ?? this.surface,
-      input: input ?? this.input,
-      border: border ?? this.border,
->>>>>>> 6eddc631
     );
   }
 
@@ -416,7 +257,6 @@
       appBarBackground: Color.lerp(appBarBackground, other.appBarBackground, t)!,
       appBarForeground: Color.lerp(appBarForeground, other.appBarForeground, t)!,
       bottomSheetBarrier: Color.lerp(bottomSheetBarrier, other.bottomSheetBarrier, t)!,
-<<<<<<< HEAD
       link: Color.lerp(link, other.link, t)!,
       border: Color.lerp(border, other.border, t)!,
       avatarSurface: Color.lerp(avatarSurface, other.avatarSurface, t)!,
@@ -427,11 +267,7 @@
       meChatBubbleText: Color.lerp(meChatBubbleText, other.meChatBubbleText, t)!,
       contactChatBubbleText: Color.lerp(contactChatBubbleText, other.contactChatBubbleText, t)!,
       overlay: Color.lerp(overlay, other.overlay, t)!,
-=======
       surface: Color.lerp(surface, other.surface, t)!,
-      input: Color.lerp(input, other.input, t)!,
-      border: Color.lerp(border, other.border, t)!,
->>>>>>> 6eddc631
     );
   }
 }