import 'package:flutter/material.dart';

class LightAppColors {
  /// base/primary, custom colors/glitch-950
  static const primary = Color(0xff202320);

  /// base/secondary
  static const secondary = Color(0xffF2F2F2);
  static const tertiary = Color(0xFFE9F1FE);
  static const neutral = Color(0xFFFFFFFF);
  static const neutralVariant = Color(0xFF5A605A);

  /// base/background
  static const primaryForeground = Color(0xffF9F9F9);

  /// base/accent-foreground, base/secondary-foreground, base/foreground
  static const secondaryForeground = Color(0xff2D312D);

  /// base/muted-foreground
  static const mutedForeground = Color(0xFF727772);

  /// base/muted, base/input
  static const baseMuted = Color(0xffE2E2E2);

  /// Text/Default/Secondary
  static const textDefaultSecondary = Color(0xff757575);

  static const success = Color(0xFF2EA970);

  /// base/destructive
  static const destructive = Color(0xFFDC2626);

  /// base/warning
  static const warning = Color(0xffEA580C);

  static const baseChat = Color(0xff2A9D90);
  static const baseChat2 = Color(0xffE76E50);
  static const teal200 = Color(0xff99F6E4);
  static const teal600 = Color(0xFF0D9488);

  /// tailwind colors/rose/500
  static const rose = Color(0xFFF43F5E);

  /// tailwind colors/lime/500
  static const lime = Color(0xff84CC16);
}

/// Dark theme colors
class DarkAppColors {
  /// base/primary, Custom inverted for dark mode
  static const primary = Color(0xffF9F9F9);

  /// base/secondary
  static const secondary = Color(0xff202320);
  static const tertiary = Color(0xFF1A2B4B);
  static const neutral = Color(0xFF121212);
  static const neutralVariant = Color(0xFF5A605A);

  /// base/background
  static const primaryBackground = Color(0xff2D312D);

  /// base/accent-foreground, base/secondary-foreground, base/foreground
  static const secondaryForeground = Color(0xffF2F2F2);

  /// base/muted-foreground
  static const mutedForeground = Color(0xFF727772);

  /// base/muted, base/input
  static const baseMuted = Color(0xff474C47);

  /// Text/Default/Secondary
  static const textDefaultSecondary = Color(0xffCDCECD);

  static const success = Color(0xFF4ADE80);

  /// base/destructive
  static const destructive = Color(0xFFEF4444);

  /// base/warning
  static const warning = Color(0xffF97316);

  static const baseChat = Color(0xff2A9D90);
  static const baseChat2 = Color(0xffE76E50);
  static const teal200 = Color(0xff99F6E4);
  static const teal600 = Color(0xFF0D9488);

  /// tailwind colors/rose/500
  static const rose = Color(0xFFF43F5E);

  /// tailwind colors/lime/500
  static const lime = Color(0xff84CC16);
}

class AppColorsThemeExt extends ThemeExtension<AppColorsThemeExt> {
  const AppColorsThemeExt({
    required this.primary,
    required this.secondary,
    required this.tertiary,
    required this.neutral,
    required this.neutralVariant,
    required this.primaryForeground,
    required this.secondaryForeground,
    required this.mutedForeground,
    required this.baseMuted,
    required this.textDefaultSecondary,
    required this.success,
    required this.destructive,
    required this.warning,
    required this.baseChat,
    required this.baseChat2,
    required this.teal200,
    required this.teal600,
    required this.rose,
    required this.lime,
  });

  final Color primary;
  final Color secondary;
  final Color tertiary;
  final Color neutral;
  final Color neutralVariant;
  final Color primaryForeground;
  final Color secondaryForeground;
  final Color mutedForeground;
  final Color baseMuted;
  final Color textDefaultSecondary;
  final Color success;
  final Color destructive;
  final Color warning;
  final Color baseChat;
  final Color baseChat2;
  final Color teal200;
  final Color teal600;
  final Color rose;
  final Color lime;

  /// Light theme colors
  static AppColorsThemeExt get light => const AppColorsThemeExt(
    primary: LightAppColors.primary,
    secondary: LightAppColors.secondary,
    tertiary: LightAppColors.tertiary,
    neutral: LightAppColors.neutral,
    neutralVariant: LightAppColors.neutralVariant,
    primaryForeground: LightAppColors.primaryForeground,
    secondaryForeground: LightAppColors.secondaryForeground,
    mutedForeground: LightAppColors.mutedForeground,
    baseMuted: LightAppColors.baseMuted,
    textDefaultSecondary: LightAppColors.textDefaultSecondary,
    success: LightAppColors.success,
    destructive: LightAppColors.destructive,
    warning: LightAppColors.warning,
    baseChat: LightAppColors.baseChat,
    baseChat2: LightAppColors.baseChat2,
    teal200: LightAppColors.teal200,
    teal600: LightAppColors.teal600,
    rose: LightAppColors.rose,
    lime: LightAppColors.lime,
  );

  /// Dark theme colors
  static AppColorsThemeExt get dark => const AppColorsThemeExt(
    primary: DarkAppColors.primary,
    secondary: DarkAppColors.secondary,
    tertiary: DarkAppColors.tertiary,
    neutral: DarkAppColors.neutral,
    neutralVariant: DarkAppColors.neutralVariant,
    primaryForeground: DarkAppColors.primaryBackground,
    secondaryForeground: DarkAppColors.secondaryForeground,
    mutedForeground: DarkAppColors.mutedForeground,
    baseMuted: DarkAppColors.baseMuted,
    textDefaultSecondary: DarkAppColors.textDefaultSecondary,
    success: DarkAppColors.success,
    destructive: DarkAppColors.destructive,
    warning: DarkAppColors.warning,
    baseChat: DarkAppColors.baseChat,
    baseChat2: DarkAppColors.baseChat2,
    teal200: DarkAppColors.teal200,
    teal600: DarkAppColors.teal600,
    rose: DarkAppColors.rose,
    lime: DarkAppColors.lime,
  );

  @override
  AppColorsThemeExt copyWith({
    Color? primary,
    Color? secondary,
    Color? tertiary,
    Color? neutral,
    Color? neutralVariant,
    Color? primaryForeground,
    Color? secondaryForeground,
    Color? mutedForeground,
    Color? baseMuted,
    Color? textDefaultSecondary,
    Color? success,
    Color? destructive,
    Color? warning,
    Color? baseChat,
    Color? baseChat2,
    Color? teal200,
    Color? teal600,
    Color? rose,
    Color? lime,
  }) {
    return AppColorsThemeExt(
      primary: primary ?? this.primary,
      secondary: secondary ?? this.secondary,
      tertiary: tertiary ?? this.tertiary,
      neutral: neutral ?? this.neutral,
      neutralVariant: neutralVariant ?? this.neutralVariant,
      primaryForeground: primaryForeground ?? this.primaryForeground,
      secondaryForeground: secondaryForeground ?? this.secondaryForeground,
      mutedForeground: mutedForeground ?? this.mutedForeground,
      baseMuted: baseMuted ?? this.baseMuted,
      textDefaultSecondary: textDefaultSecondary ?? this.textDefaultSecondary,
      success: success ?? this.success,
      destructive: destructive ?? this.destructive,
      warning: warning ?? this.warning,
      baseChat: baseChat ?? this.baseChat,
      baseChat2: baseChat2 ?? this.baseChat2,
      teal200: teal200 ?? this.teal200,
      teal600: teal600 ?? this.teal600,
      rose: rose ?? this.rose,
      lime: lime ?? this.lime,
    );
  }

  @override
  AppColorsThemeExt lerp(covariant AppColorsThemeExt? other, double t) {
    if (other == null) return this;
    return AppColorsThemeExt(
      primary: Color.lerp(primary, other.primary, t)!,
      secondary: Color.lerp(secondary, other.secondary, t)!,
      tertiary: Color.lerp(tertiary, other.tertiary, t)!,
      neutral: Color.lerp(neutral, other.neutral, t)!,
      neutralVariant: Color.lerp(neutralVariant, other.neutralVariant, t)!,
<<<<<<< HEAD
      primaryForeground:
          Color.lerp(primaryForeground, other.primaryForeground, t)!,
=======
      primaryBackground:
          Color.lerp(
            primaryBackground,
            other.primaryBackground,
            t,
          )!,
>>>>>>> 50690dcd
      secondaryForeground:
          Color.lerp(
            secondaryForeground,
            other.secondaryForeground,
            t,
          )!,
      mutedForeground: Color.lerp(mutedForeground, other.mutedForeground, t)!,
      baseMuted: Color.lerp(baseMuted, other.baseMuted, t)!,
      textDefaultSecondary:
          Color.lerp(
            textDefaultSecondary,
            other.textDefaultSecondary,
            t,
          )!,
      success: Color.lerp(success, other.success, t)!,
      destructive: Color.lerp(destructive, other.destructive, t)!,
      warning: Color.lerp(warning, other.warning, t)!,
      baseChat: Color.lerp(baseChat, other.baseChat, t)!,
      baseChat2: Color.lerp(baseChat2, other.baseChat2, t)!,
      teal200: Color.lerp(teal200, other.teal200, t)!,
      teal600: Color.lerp(teal600, other.teal600, t)!,
      rose: Color.lerp(rose, other.rose, t)!,
      lime: Color.lerp(lime, other.lime, t)!,
    );
  }
}<|MERGE_RESOLUTION|>--- conflicted
+++ resolved
@@ -234,17 +234,7 @@
       tertiary: Color.lerp(tertiary, other.tertiary, t)!,
       neutral: Color.lerp(neutral, other.neutral, t)!,
       neutralVariant: Color.lerp(neutralVariant, other.neutralVariant, t)!,
-<<<<<<< HEAD
-      primaryForeground:
-          Color.lerp(primaryForeground, other.primaryForeground, t)!,
-=======
-      primaryBackground:
-          Color.lerp(
-            primaryBackground,
-            other.primaryBackground,
-            t,
-          )!,
->>>>>>> 50690dcd
+      primaryForeground: Color.lerp(primaryForeground, other.primaryForeground, t)!,
       secondaryForeground:
           Color.lerp(
             secondaryForeground,
