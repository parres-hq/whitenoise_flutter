--- conflicted
+++ resolved
@@ -109,12 +109,12 @@
   Widget build(BuildContext context) {
     ref.watch(authProvider);
 
-<<<<<<< HEAD
     return StatusBarUtils.wrapWithAdaptiveIcons(
       context,
       Scaffold(
         resizeToAvoidBottomInset: true,
         backgroundColor: context.colors.neutral,
+        appBar: const AuthAppBar(title: 'Login to White Noise'),
         body: SafeArea(
           child: SingleChildScrollView(
             padding: const EdgeInsets.symmetric(horizontal: 24).w,
@@ -122,49 +122,21 @@
             child: SizedBox(
               height:
                   MediaQuery.of(context).size.height -
-                  (MediaQuery.of(context).padding.top + MediaQuery.of(context).padding.bottom),
+                  (MediaQuery.of(context).padding.top +
+                      MediaQuery.of(context).padding.bottom +
+                      56.h),
               child: Column(
                 children: [
-                  Padding(
-                    padding: EdgeInsets.only(top: 24.h),
-                    child: Row(
-                      children: [
-                        IconButton(
-                          onPressed: () => context.pop(),
-                          icon: WnImage(
-                            AssetsPaths.icChevronLeft,
-                            size: 18.w,
-                            color: context.colors.primary,
-                          ),
-                        ),
-                        Gap(8.w),
-                        Text(
-                          'Login to White Noise',
-                          textAlign: TextAlign.center,
-                          style: TextStyle(
-                            fontSize: 18.sp,
-                            fontWeight: FontWeight.w600,
-                            color: context.colors.mutedForeground,
-                          ),
-                          textHeightBehavior: const TextHeightBehavior(
-                            applyHeightToFirstAscent: false,
-                            applyHeightToLastDescent: false,
-                          ),
-                        ),
-                      ],
+                  const Spacer(),
+                  Center(
+                    child: WnImage(
+                      AssetsPaths.login,
+                      fit: BoxFit.contain,
+                      width: double.infinity,
+                      height: 345.h,
                     ),
                   ),
-                  Gap(79.5.h),
-                  const Expanded(
-                    child: Center(
-                      child: WnImage(
-                        AssetsPaths.login,
-                        fit: BoxFit.contain,
-                        width: double.infinity,
-                      ),
-                    ),
-                  ),
-                  Gap(79.5.h),
+                  const Spacer(),
                   Column(
                     crossAxisAlignment: CrossAxisAlignment.stretch,
                     mainAxisSize: MainAxisSize.min,
@@ -196,62 +168,6 @@
                                       size: 16.w,
                                       color: context.colors.primary,
                                     ),
-=======
-    return Scaffold(
-      resizeToAvoidBottomInset: true,
-      backgroundColor: context.colors.neutral,
-      appBar: const AuthAppBar(title: 'Login to White Noise'),
-      body: SafeArea(
-        child: SingleChildScrollView(
-          padding: const EdgeInsets.symmetric(horizontal: 24).w,
-          controller: _scrollController,
-          child: SizedBox(
-            height:
-                MediaQuery.of(context).size.height -
-                (MediaQuery.of(context).padding.top + MediaQuery.of(context).padding.bottom + 56.h),
-            child: Column(
-              children: [
-                const Spacer(),
-                Center(
-                  child: WnImage(
-                    AssetsPaths.login,
-                    fit: BoxFit.contain,
-                    width: double.infinity,
-                    height: 345.h,
-                  ),
-                ),
-                const Spacer(),
-                Column(
-                  crossAxisAlignment: CrossAxisAlignment.stretch,
-                  mainAxisSize: MainAxisSize.min,
-                  children: [
-                    Text(
-                      'Enter Your Private Key',
-                      style: TextStyle(
-                        fontWeight: FontWeight.w600,
-                        fontSize: 14.sp,
-                        color: context.colorScheme.onSurface,
-                      ),
-                    ),
-                    Gap(6.h),
-                    Row(
-                      children: [
-                        Expanded(
-                          child: WnTextFormField(
-                            hintText: 'nsec...',
-                            type: FieldType.password,
-                            controller: _keyController,
-                            focusNode: _focusNode,
-                            decoration: InputDecoration(
-                              suffixIcon: GestureDetector(
-                                onTap: _scanQRCode,
-                                child: Padding(
-                                  padding: EdgeInsets.all(12.w),
-                                  child: WnImage(
-                                    AssetsPaths.icScan,
-                                    size: 16.w,
-                                    color: context.colors.primary,
->>>>>>> 2a888767
                                   ),
                                 ),
                               ),
@@ -281,7 +197,6 @@
                               size: 56.h,
                             ),
                           ),
-<<<<<<< HEAD
                         ],
                       ),
                       Gap(8.h),
@@ -295,31 +210,11 @@
                           );
                         },
                       ),
-                      // Gap(16.h),
+                      Gap(16.h),
                     ],
                   ),
                 ],
               ),
-=======
-                        ),
-                      ],
-                    ),
-                    Gap(8.h),
-                    Consumer(
-                      builder: (context, ref, child) {
-                        final authState = ref.watch(authProvider);
-                        return WnFilledButton(
-                          loading: authState.isLoading,
-                          onPressed: _keyController.text.isEmpty ? null : _onContinuePressed,
-                          label: 'Login',
-                        );
-                      },
-                    ),
-                    Gap(16.h),
-                  ],
-                ),
-              ],
->>>>>>> 2a888767
             ),
           ),
         ),
