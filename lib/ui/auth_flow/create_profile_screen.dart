import 'package:flutter/material.dart';
import 'package:flutter_riverpod/flutter_riverpod.dart';
import 'package:flutter_screenutil/flutter_screenutil.dart';
import 'package:gap/gap.dart';
import 'package:go_router/go_router.dart';
import 'package:whitenoise/config/providers/account_provider.dart';
import 'package:whitenoise/ui/core/themes/assets.dart';
import 'package:whitenoise/ui/core/themes/src/extensions.dart';
import 'package:whitenoise/ui/core/ui/app_button.dart';

class CreateProfileScreen extends ConsumerStatefulWidget {
  const CreateProfileScreen({super.key});

  @override
  ConsumerState<CreateProfileScreen> createState() => _CreateProfileScreenState();
}

class _CreateProfileScreenState extends ConsumerState<CreateProfileScreen> {
  final TextEditingController _usernameController = TextEditingController();
  final TextEditingController _bioController = TextEditingController();

  Future<void> _onFinishPressed() async {
    final username = _usernameController.text.trim();
    final bio = _bioController.text.trim();
    // TODO: authProvider
    await ref.read(accountProvider.notifier).updateAccountMetadata(username, bio);
    if (username.isNotEmpty) {
      if (!mounted) return;
      context.go('/chats');
    } else {
      if (!mounted) return;
      ScaffoldMessenger.of(
        context,
      ).showSnackBar(const SnackBar(content: Text('Please enter a name')));
    }
  }

  @override
  void initState() {
    super.initState();
    WidgetsBinding.instance.addPostFrameCallback((_) async {
      // TODO: optimising this in the next PR - unify auth and acct, single provider for current account.
      await ref.read(accountProvider.notifier).loadAccountData();
      _usernameController.text = ref.read(accountProvider).metadata?.displayName ?? '';
    });
  }

  @override
  void dispose() {
    _usernameController.dispose();
    _bioController.dispose();
    super.dispose();
  }

  @override
  Widget build(BuildContext context) {
    return Scaffold(
      backgroundColor: context.colors.neutral,
      resizeToAvoidBottomInset: true,
      body: SafeArea(
        child: SingleChildScrollView(
          padding: EdgeInsets.fromLTRB(24.w, 32.h, 24.w, 0),
          child: Column(
            children: [
              Text(
                'Setup Your Profile',
                textAlign: TextAlign.center,
                style: TextStyle(
                  fontSize: 30.sp,
                  fontWeight: FontWeight.w500,
                  color: context.colors.neutralVariant,
                ),
              ),
              Gap(32.h),
              Stack(
                alignment: Alignment.bottomRight,
                children: [
                  CircleAvatar(
                    radius: 50.r,
                    backgroundImage: const AssetImage(
                      AssetsPaths.avatarPlaceholder,
                    ),
                  ),
                  Container(
                    decoration: BoxDecoration(
                      color: Colors.white,
                      shape: BoxShape.circle,
                      border: Border.all(
                        color: context.colors.secondary,
                        width: 1.w,
                      ),
                    ),
                    padding: EdgeInsets.all(4.r),
                    child: Icon(
                      Icons.edit,
                      size: 18.sp,
                      color: context.colors.neutralVariant,
                    ),
                  ),
                ],
              ),
              Gap(12.h),
              Text(
                'Upload Avatar',
                style: TextStyle(
                  fontSize: 16.sp,
                  fontWeight: FontWeight.w600,
                  color: context.colors.primary,
                ),
              ),
              Gap(32.h),
              Align(
                alignment: Alignment.centerLeft,
                child: Text(
                  'Choose a Name',
                  style: TextStyle(
                    fontWeight: FontWeight.w600,
                    fontSize: 14.sp,
                    color: Colors.black,
                  ),
                ),
              ),
              const SizedBox(height: 8),
              TextField(
                controller: _usernameController,
                decoration: InputDecoration(
                  hintText: 'Satoshi Nakamoto',
                  filled: true,
                  fillColor: Colors.white,
                  contentPadding: EdgeInsets.symmetric(
                    horizontal: 12.w,
                    vertical: 16.h,
                  ),
                  border: OutlineInputBorder(
                    borderRadius: BorderRadius.zero,
                    borderSide: BorderSide(
                      color: context.colors.neutralVariant,
                      width: 1.w,
                    ),
                  ),
                  enabledBorder: OutlineInputBorder(
                    borderRadius: BorderRadius.zero,
                    borderSide: BorderSide(
                      color: context.colors.neutralVariant,
                      width: 1.w,
                    ),
                  ),
                  focusedBorder: OutlineInputBorder(
                    borderRadius: BorderRadius.zero,
                    borderSide: BorderSide(
                      color: context.colors.neutralVariant,
                      width: 1.w,
                    ),
                  ),
                ),
              ),

              SizedBox(height: 24.h),

              Align(
                alignment: Alignment.centerLeft,
                child: Text(
                  'Introduce yourself',
                  style: TextStyle(
                    fontWeight: FontWeight.w600,
                    fontSize: 14.sp,
                    color: Colors.black,
                  ),
                ),
              ),
              SizedBox(height: 8.h),
              TextField(
                controller: _bioController,
                maxLines: 3,
                decoration: InputDecoration(
                  hintText: 'A few words about you',
                  filled: true,
                  fillColor: Colors.white,
                  contentPadding: EdgeInsets.symmetric(
                    horizontal: 12.w,
                    vertical: 12.h,
                  ),
                  border: OutlineInputBorder(
                    borderRadius: BorderRadius.zero,
                    borderSide: BorderSide(
                      color: context.colors.neutralVariant,
                      width: 1.w,
                    ),
                  ),
                  enabledBorder: OutlineInputBorder(
                    borderRadius: BorderRadius.zero,
<<<<<<< HEAD
                    borderSide: BorderSide(
                      color: context.colors.neutralVariant,
                    ),
=======
                    borderSide: BorderSide(color: AppColors.glitch700),
>>>>>>> 50690dcd
                  ),
                  focusedBorder: OutlineInputBorder(
                    borderRadius: BorderRadius.zero,
                    borderSide: BorderSide(
                      color: context.colors.neutralVariant,
                      width: 1.w,
                    ),
                  ),
                ),
              ),

              SizedBox(height: 32.h),
            ],
          ),
        ),
      ),

      bottomNavigationBar: SafeArea(
        top: false,
<<<<<<< HEAD
        child: Padding(
          padding: EdgeInsets.symmetric(
            horizontal: 16.w,
          ).copyWith(bottom: 32.h),
          child: AppFilledButton(
            onPressed: _onFinishPressed,
            title: 'Finish',
          ),
=======
        child: CustomFilledButton(
          onPressed: () async => await _onFinishPressed(),
          title: 'Finish',
>>>>>>> 50690dcd
        ),
      ),
    );
  }
}<|MERGE_RESOLUTION|>--- conflicted
+++ resolved
@@ -189,13 +189,9 @@
                   ),
                   enabledBorder: OutlineInputBorder(
                     borderRadius: BorderRadius.zero,
-<<<<<<< HEAD
-                    borderSide: BorderSide(
-                      color: context.colors.neutralVariant,
-                    ),
-=======
-                    borderSide: BorderSide(color: AppColors.glitch700),
->>>>>>> 50690dcd
+                    borderSide: BorderSide(
+                      color: context.colors.neutralVariant,
+                    ),
                   ),
                   focusedBorder: OutlineInputBorder(
                     borderRadius: BorderRadius.zero,
@@ -215,7 +211,6 @@
 
       bottomNavigationBar: SafeArea(
         top: false,
-<<<<<<< HEAD
         child: Padding(
           padding: EdgeInsets.symmetric(
             horizontal: 16.w,
@@ -224,11 +219,6 @@
             onPressed: _onFinishPressed,
             title: 'Finish',
           ),
-=======
-        child: CustomFilledButton(
-          onPressed: () async => await _onFinishPressed(),
-          title: 'Finish',
->>>>>>> 50690dcd
         ),
       ),
     );
