import 'package:flutter/material.dart';
import 'package:flutter_riverpod/flutter_riverpod.dart';
import 'package:flutter_screenutil/flutter_screenutil.dart';
import 'package:gap/gap.dart';
import 'package:go_router/go_router.dart';
import 'package:whitenoise/config/providers/active_account_provider.dart';
import 'package:whitenoise/config/providers/auth_provider.dart';
import 'package:whitenoise/ui/auth_flow/auth_header.dart';
import 'package:whitenoise/ui/core/themes/assets.dart';
import 'package:whitenoise/ui/core/themes/src/extensions.dart';
import 'package:whitenoise/ui/core/ui/wn_button.dart';
import 'package:whitenoise/ui/core/ui/wn_image.dart';
import 'package:whitenoise/utils/status_bar_utils.dart';

class InfoScreen extends ConsumerStatefulWidget {
  const InfoScreen({super.key});

  @override
  ConsumerState<InfoScreen> createState() => _InfoScreenState();
}

class _InfoScreenState extends ConsumerState<InfoScreen> {
  bool _isLoading = false;
  bool _didTriggerDelete = false;
  @override
  void initState() {
    super.initState();
    WidgetsBinding.instance.addPostFrameCallback((_) {
      ref.read(activeAccountProvider.future);
    });
  }

  Future<void> _onContinuePressed(BuildContext context) async {
    setState(() {
      _isLoading = true;
    });

    // Wait for account data to be loaded and petname to be available
    // Keep loading until we have a displayName (petname)
    while (true) {
      final activeAccountState = await ref.read(activeAccountProvider.future);

      if (activeAccountState.metadata?.displayName != null &&
          activeAccountState.metadata!.displayName!.isNotEmpty) {
        break;
      }

      await Future.delayed(const Duration(milliseconds: 500));
      if (!mounted) return;
    }

    if (!context.mounted) return;

    setState(() {
      _isLoading = false;
    });

    context.go('/onboarding/create-profile');
  }

  void _deleteJustCreatedAccount() {
    if (_didTriggerDelete) return;
    _didTriggerDelete = true;
    final authNotifier = ref.read(authProvider.notifier);
    authNotifier.deleteAccountInBackground();
  }

  @override
  Widget build(BuildContext context) {
<<<<<<< HEAD
    return StatusBarUtils.wrapWithAdaptiveIcons(
      context,
      PopScope(
        onPopInvokedWithResult: (didPop, result) => _deleteJustCreatedAccount(),
        child: Scaffold(
          backgroundColor: context.colors.neutral,
          body: SafeArea(
            child: SingleChildScrollView(
              child: Padding(
                padding: const EdgeInsets.fromLTRB(24, 32, 24, 0).w,
                child: Column(
                  children: [
                    Row(
                      children: [
                        IconButton(
                          onPressed: () => context.pop(),
                          icon: WnImage(
                            AssetsPaths.icChevronLeft,
                            size: 18.w,
                            color: context.colors.primary,
                          ),
                        ),
                        Gap(8.w),
                        Text(
                          'Beyond the Noise',
                          textAlign: TextAlign.center,
                          style: TextStyle(
                            fontSize: 18.sp,
                            fontWeight: FontWeight.w600,
                            color: context.colors.mutedForeground,
                          ),
                        ),
                      ],
                    ),
                    Gap(48.h),
                    FeatureItem(
                      context: context,
                      imagePath: AssetsPaths.blueHoodie,
                      title: 'Privacy & Security',
                      subtitle:
                          'Keep your conversations private. Even in case of a breach, your messages remain secure.',
                    ),
                    FeatureItem(
                      context: context,
                      imagePath: AssetsPaths.purpleWoman,
                      title: 'Choose Identity',
                      subtitle:
                          'Chat without revealing your phone number or email. Choose your identity: real name, pseudonym, or anonymous.',
                    ),
                    FeatureItem(
                      context: context,
                      imagePath: AssetsPaths.greenBird,
                      title: 'Decentralized & Permissionless',
                      subtitle:
                          'No central authority controls your communication—no permissions needed, no censorship possible.',
                    ),
                  ],
                ),
              ),
            ),
          ),
          bottomNavigationBar: SafeArea(
            top: false,
            child: Padding(
              padding: EdgeInsets.symmetric(
                horizontal: 24.w,
              ).copyWith(bottom: 32.h),
              child: Consumer(
                builder: (context, ref, child) {
                  final activeAccountState = ref.watch(activeAccountProvider);
                  final isButtonDisabled = _isLoading || activeAccountState.isLoading;

                  return WnFilledButton(
                    loading: isButtonDisabled,
                    onPressed: isButtonDisabled ? null : () => _onContinuePressed(context),
                    label: 'Setup Profile',
                    suffixIcon: WnImage(
                      AssetsPaths.icArrowRight,
                      color: context.colors.primaryForeground,
                    ),
                  );
                },
              ),
=======
    return PopScope(
      onPopInvokedWithResult: (didPop, result) => _deleteJustCreatedAccount(),
      child: Scaffold(
        backgroundColor: context.colors.neutral,
        appBar: const AuthAppBar(title: 'Beyond the Noise'),
        body: SafeArea(
          child: SingleChildScrollView(
            child: Padding(
              padding: const EdgeInsets.fromLTRB(24, 0, 24, 0).w,
              child: Column(
                children: [
                  Gap(48.h),
                  FeatureItem(
                    context: context,
                    imagePath: AssetsPaths.blueHoodie,
                    title: 'Privacy & Security',
                    subtitle:
                        'Keep your conversations private. Even in case of a breach, your messages remain secure.',
                  ),
                  FeatureItem(
                    context: context,
                    imagePath: AssetsPaths.purpleWoman,
                    title: 'Choose Identity',
                    subtitle:
                        'Chat without revealing your phone number or email. Choose your identity: real name, pseudonym, or anonymous.',
                  ),
                  FeatureItem(
                    context: context,
                    imagePath: AssetsPaths.greenBird,
                    title: 'Decentralized & Permissionless',
                    subtitle:
                        'No central authority controls your communication—no permissions needed, no censorship possible.',
                  ),
                ],
              ),
            ),
          ),
        ),
        bottomNavigationBar: SafeArea(
          top: false,
          child: Padding(
            padding: EdgeInsets.symmetric(
              horizontal: 24.w,
            ).copyWith(bottom: 32.h),
            child: Consumer(
              builder: (context, ref, child) {
                final activeAccountState = ref.watch(activeAccountProvider);
                final isButtonDisabled = _isLoading || activeAccountState.isLoading;
                return WnFilledButton(
                  loading: isButtonDisabled,
                  onPressed: isButtonDisabled ? null : () => _onContinuePressed(context),
                  label: 'Setup Profile',
                  suffixIcon: WnImage(
                    AssetsPaths.icArrowRight,
                    color: context.colors.primaryForeground,
                  ),
                );
              },
>>>>>>> 2a888767
            ),
          ),
        ),
      ),
    );
  }
}

class FeatureItem extends StatelessWidget {
  const FeatureItem({
    super.key,
    required this.context,
    required this.imagePath,
    required this.title,
    required this.subtitle,
  });

  final BuildContext context;
  final String imagePath;
  final String title;
  final String subtitle;

  @override
  Widget build(BuildContext context) {
    return Padding(
      padding: const EdgeInsets.only(bottom: 36).w,
      child: Row(
        children: [
          WnImage(imagePath, width: 128.w, height: 128.w, fit: BoxFit.contain),
          Gap(12.w),
          Expanded(
            child: Column(
              crossAxisAlignment: CrossAxisAlignment.start,
              children: [
                Text(
                  title,
                  style: TextStyle(
                    fontSize: 18.sp,
                    fontWeight: FontWeight.w700,
                    color: context.colors.primary,
                  ),
                ),
                Gap(6.w),
                Text(
                  subtitle,
                  style: TextStyle(
                    fontSize: 12.sp,
                    fontWeight: FontWeight.w600,
                    letterSpacing: 0.6.w,
                    color: context.colors.mutedForeground,
                  ),
                ),
              ],
            ),
          ),
        ],
      ),
    );
  }
}<|MERGE_RESOLUTION|>--- conflicted
+++ resolved
@@ -67,41 +67,19 @@
 
   @override
   Widget build(BuildContext context) {
-<<<<<<< HEAD
     return StatusBarUtils.wrapWithAdaptiveIcons(
       context,
       PopScope(
         onPopInvokedWithResult: (didPop, result) => _deleteJustCreatedAccount(),
         child: Scaffold(
           backgroundColor: context.colors.neutral,
+          appBar: const AuthAppBar(title: 'Beyond the Noise'),
           body: SafeArea(
             child: SingleChildScrollView(
               child: Padding(
-                padding: const EdgeInsets.fromLTRB(24, 32, 24, 0).w,
+                padding: const EdgeInsets.fromLTRB(24, 0, 24, 0).w,
                 child: Column(
                   children: [
-                    Row(
-                      children: [
-                        IconButton(
-                          onPressed: () => context.pop(),
-                          icon: WnImage(
-                            AssetsPaths.icChevronLeft,
-                            size: 18.w,
-                            color: context.colors.primary,
-                          ),
-                        ),
-                        Gap(8.w),
-                        Text(
-                          'Beyond the Noise',
-                          textAlign: TextAlign.center,
-                          style: TextStyle(
-                            fontSize: 18.sp,
-                            fontWeight: FontWeight.w600,
-                            color: context.colors.mutedForeground,
-                          ),
-                        ),
-                      ],
-                    ),
                     Gap(48.h),
                     FeatureItem(
                       context: context,
@@ -139,7 +117,6 @@
                 builder: (context, ref, child) {
                   final activeAccountState = ref.watch(activeAccountProvider);
                   final isButtonDisabled = _isLoading || activeAccountState.isLoading;
-
                   return WnFilledButton(
                     loading: isButtonDisabled,
                     onPressed: isButtonDisabled ? null : () => _onContinuePressed(context),
@@ -151,66 +128,6 @@
                   );
                 },
               ),
-=======
-    return PopScope(
-      onPopInvokedWithResult: (didPop, result) => _deleteJustCreatedAccount(),
-      child: Scaffold(
-        backgroundColor: context.colors.neutral,
-        appBar: const AuthAppBar(title: 'Beyond the Noise'),
-        body: SafeArea(
-          child: SingleChildScrollView(
-            child: Padding(
-              padding: const EdgeInsets.fromLTRB(24, 0, 24, 0).w,
-              child: Column(
-                children: [
-                  Gap(48.h),
-                  FeatureItem(
-                    context: context,
-                    imagePath: AssetsPaths.blueHoodie,
-                    title: 'Privacy & Security',
-                    subtitle:
-                        'Keep your conversations private. Even in case of a breach, your messages remain secure.',
-                  ),
-                  FeatureItem(
-                    context: context,
-                    imagePath: AssetsPaths.purpleWoman,
-                    title: 'Choose Identity',
-                    subtitle:
-                        'Chat without revealing your phone number or email. Choose your identity: real name, pseudonym, or anonymous.',
-                  ),
-                  FeatureItem(
-                    context: context,
-                    imagePath: AssetsPaths.greenBird,
-                    title: 'Decentralized & Permissionless',
-                    subtitle:
-                        'No central authority controls your communication—no permissions needed, no censorship possible.',
-                  ),
-                ],
-              ),
-            ),
-          ),
-        ),
-        bottomNavigationBar: SafeArea(
-          top: false,
-          child: Padding(
-            padding: EdgeInsets.symmetric(
-              horizontal: 24.w,
-            ).copyWith(bottom: 32.h),
-            child: Consumer(
-              builder: (context, ref, child) {
-                final activeAccountState = ref.watch(activeAccountProvider);
-                final isButtonDisabled = _isLoading || activeAccountState.isLoading;
-                return WnFilledButton(
-                  loading: isButtonDisabled,
-                  onPressed: isButtonDisabled ? null : () => _onContinuePressed(context),
-                  label: 'Setup Profile',
-                  suffixIcon: WnImage(
-                    AssetsPaths.icArrowRight,
-                    color: context.colors.primaryForeground,
-                  ),
-                );
-              },
->>>>>>> 2a888767
             ),
           ),
         ),
