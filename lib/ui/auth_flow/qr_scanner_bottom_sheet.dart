import 'package:flutter/material.dart';
import 'package:flutter_screenutil/flutter_screenutil.dart';
import 'package:gap/gap.dart';
import 'package:mobile_scanner/mobile_scanner.dart';
import 'package:whitenoise/ui/core/themes/assets.dart';
import 'package:whitenoise/ui/core/themes/src/extensions.dart';
import 'package:whitenoise/ui/core/ui/wn_bottom_sheet.dart';
import 'package:whitenoise/ui/core/ui/wn_image.dart';
import 'package:whitenoise/utils/localization_extensions.dart';

class QRScannerBottomSheet extends StatefulWidget {
  const QRScannerBottomSheet({super.key});

  static Future<String?> show(BuildContext context) {
    return WnBottomSheet.show<String>(
      context: context,
      title: 'auth.scanQrCode'.tr(),
      showBackButton: true,
      showCloseButton: false,
      builder: (context) => const QRScannerBottomSheet(),
    );
  }

  @override
  State<QRScannerBottomSheet> createState() => _QRScannerBottomSheetState();
}

class _QRScannerBottomSheetState extends State<QRScannerBottomSheet> {
  MobileScannerController cameraController = MobileScannerController();
  bool _isScanning = true;

  @override
  void dispose() {
    cameraController.dispose();
    super.dispose();
  }

  void _onDetect(BarcodeCapture capture) {
    if (!_isScanning) return;

    final List<Barcode> barcodes = capture.barcodes;
    for (final barcode in barcodes) {
      if (barcode.rawValue != null) {
        setState(() {
          _isScanning = false;
        });
        Navigator.of(context).pop(barcode.rawValue);
        return;
      }
    }
  }

  @override
  Widget build(BuildContext context) {
    return Column(
      mainAxisSize: MainAxisSize.min,
      children: [
        // QR Code Scanner Area
<<<<<<< HEAD
        Container(
          height: 300.h,
          width: double.infinity,
          decoration: BoxDecoration(
            border: Border.all(
              width: 2.0,
            ),
          ),
          child:
              _isScanning
                  ? MobileScanner(
                    controller: cameraController,
                    onDetect: _onDetect,
                  )
                  : Container(
                    color: context.colors.baseMuted,
                    child: Center(
                      child: Column(
                        mainAxisAlignment: MainAxisAlignment.center,
                        children: [
                          WnImage(
                            AssetsPaths.icCheckmarkFilledSvg,
                            size: 94.w,
                            color: context.colors.primary,
                          ),
                          Gap(16.h),
                          Text(
                            'auth.qrCodeDetected'.tr(),
                            style: TextStyle(
                              fontSize: 16.sp,
                              color: context.colors.primaryForeground,
                              fontWeight: FontWeight.w600,
=======
        ClipRRect(
          borderRadius: BorderRadius.circular(8.r),
          child: SizedBox(
            height: 300.h,
            width: double.infinity,
            child:
                _isScanning
                    ? MobileScanner(
                      controller: cameraController,
                      onDetect: _onDetect,
                    )
                    : Container(
                      color: context.colors.baseMuted,
                      child: Center(
                        child: Column(
                          mainAxisAlignment: MainAxisAlignment.center,
                          children: [
                            WnImage(
                              AssetsPaths.icCheckmarkFilled,
                              size: 94.w,
                              color: context.colors.primary,
                            ),
                            Gap(16.h),
                            Text(
                              'auth.qrCodeDetected'.tr(),
                              style: TextStyle(
                                fontSize: 16.sp,
                                color: context.colors.primaryForeground,
                                fontWeight: FontWeight.w600,
                              ),
>>>>>>> 2e30c163
                            ),
                          ),
                        ],
                      ),
                    ),
                  ),
        ),
        Gap(24.h),
        Text(
          'auth.scanYourPrivateKeyQr'.tr(),
          style: TextStyle(
            fontSize: 14.sp,
            color: context.colors.mutedForeground,
          ),
          textAlign: TextAlign.center,
        ),
      ],
    );
  }
}<|MERGE_RESOLUTION|>--- conflicted
+++ resolved
@@ -55,8 +55,6 @@
     return Column(
       mainAxisSize: MainAxisSize.min,
       children: [
-        // QR Code Scanner Area
-<<<<<<< HEAD
         Container(
           height: 300.h,
           width: double.infinity,
@@ -89,38 +87,6 @@
                               fontSize: 16.sp,
                               color: context.colors.primaryForeground,
                               fontWeight: FontWeight.w600,
-=======
-        ClipRRect(
-          borderRadius: BorderRadius.circular(8.r),
-          child: SizedBox(
-            height: 300.h,
-            width: double.infinity,
-            child:
-                _isScanning
-                    ? MobileScanner(
-                      controller: cameraController,
-                      onDetect: _onDetect,
-                    )
-                    : Container(
-                      color: context.colors.baseMuted,
-                      child: Center(
-                        child: Column(
-                          mainAxisAlignment: MainAxisAlignment.center,
-                          children: [
-                            WnImage(
-                              AssetsPaths.icCheckmarkFilled,
-                              size: 94.w,
-                              color: context.colors.primary,
-                            ),
-                            Gap(16.h),
-                            Text(
-                              'auth.qrCodeDetected'.tr(),
-                              style: TextStyle(
-                                fontSize: 16.sp,
-                                color: context.colors.primaryForeground,
-                                fontWeight: FontWeight.w600,
-                              ),
->>>>>>> 2e30c163
                             ),
                           ),
                         ],
