--- conflicted
+++ resolved
@@ -17,7 +17,6 @@
 }
 
 class _WelcomeScreenState extends ConsumerState<WelcomeScreen> {
-<<<<<<< HEAD
   Future<void> _handleCreateAccount(BuildContext context) async {
     final authNotifier = ref.read(authProvider.notifier);
 
@@ -27,16 +26,6 @@
     final authState = ref.read(authProvider);
     if (authState.isAuthenticated && authState.error == null) {
       if (!mounted) return;
-=======
-  Future<void> _handleCreateAccount() async {
-    final auth = ref.read(authProvider);
-    await auth.initialize();
-    await auth.createAccount();
-
-    if (!mounted) return;
-
-    if (auth.isAuthenticated && auth.error == null) {
->>>>>>> 22ab0d82
       context.go('/onboarding');
     } else {
       ScaffoldMessenger.of(context).showSnackBar(
