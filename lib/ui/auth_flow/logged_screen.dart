import 'package:flutter/material.dart';
import 'package:go_router/go_router.dart';
import 'package:whitenoise/routing/routes.dart';
import 'package:whitenoise/ui/chat/chat_screen.dart';
import 'package:whitenoise/ui/core/themes/colors.dart';
import './../../domain/dummy_data/dummy_messages.dart';

class LoggedInScreen extends StatelessWidget {
  const LoggedInScreen({super.key});

  void _onContinuePressed(BuildContext context) {
    context.go(Routes.contacts);
  }

  @override
  Widget build(BuildContext context) {
    return Scaffold(
      backgroundColor: AppColors.white,
      body: SafeArea(
        child: Column(
          children: [
            Expanded(
              child: Padding(
                padding: const EdgeInsets.fromLTRB(24, 32, 24, 0),
                child: Column(
                  crossAxisAlignment: CrossAxisAlignment.center,
                  children: [
                    const Center(
                      child: Text(
                        "You're signed in",
                        style: TextStyle(
                          fontSize: 22,
                          fontWeight: FontWeight.bold,
                        ),
                      ),
                    ),
                    const SizedBox(height: 12),
                    const Center(
                      child: Text(
                        "Let's see if you already have previous activity.",
                        textAlign: TextAlign.center,
                        style: TextStyle(
                          fontSize: 16,
                          color: AppColors.glitch400,
                        ),
                      ),
                    ),
                    const SizedBox(height: 48),
                    Container(
                      padding: const EdgeInsets.symmetric(
                        vertical: 16,
                        horizontal: 20,
                      ),
                      margin: const EdgeInsets.only(bottom: 16),
                      decoration: const BoxDecoration(
                        color: AppColors.black,
                        borderRadius: BorderRadius.zero,
                      ),
                      child: const Row(
                        children: [
                          SizedBox(
                            height: 20,
                            width: 20,
                            child: CircularProgressIndicator(
                              strokeWidth: 2,
                              color: AppColors.white,
                            ),
                          ),
                          SizedBox(width: 12),
                          Text(
                            'Looking for your contacts',
                            style: TextStyle(
                              fontSize: 16,
                              color: AppColors.white,
                            ),
                          ),
                        ],
                      ),
                    ),
                    Container(
                      padding: const EdgeInsets.symmetric(
                        vertical: 16,
                        horizontal: 20,
                      ),
                      decoration: const BoxDecoration(
                        color: AppColors.black,
                        borderRadius: BorderRadius.zero,
                      ),
                      child: const Row(
                        children: [
                          SizedBox(
                            height: 20,
                            width: 20,
                            child: CircularProgressIndicator(
                              strokeWidth: 2,
                              color: AppColors.white,
                            ),
                          ),
                          SizedBox(width: 12),
                          Text(
                            'Looking for chats',
                            style: TextStyle(
                              fontSize: 16,
                              color: AppColors.white,
                            ),
                          ),
                        ],
                      ),
                    ),
                  ],
                ),
              ),
            ),
<<<<<<< HEAD
          ),
          Positioned(
            bottom: 0,
            left: 0,
            right: 0,
            child: Container(
              height: 96,
              color: AppColors.black,
              padding: const EdgeInsets.only(top: 20),
              child: TextButton(
                style: ButtonStyle(
                  splashFactory: NoSplash.splashFactory,
                  overlayColor: WidgetStateProperty.all(AppColors.transparent),
                  padding: WidgetStateProperty.all(EdgeInsets.zero),
                ),
                onPressed:
                    () => {
                      Navigator.push(
                        context,
                       MaterialPageRoute(builder: (_) => ChatScreen(contact: marekContact, initialMessages: messages,)),
                      ),
                    },
                child: const Align(
                  alignment: Alignment.topCenter,
                  child: Text(
                    'Continue',
                    style: TextStyle(fontSize: 18, color: AppColors.white),
                  ),
                ),
=======
          ],
        ),
      ),
      bottomNavigationBar: SafeArea(
        top: false,
        child: Padding(
          padding: const EdgeInsets.fromLTRB(24, 0, 24, 40),
          child: ElevatedButton(
            style: ElevatedButton.styleFrom(
              backgroundColor: AppColors.black,
              foregroundColor: AppColors.white,
              minimumSize: const Size(double.infinity, 56),
              shape: const RoundedRectangleBorder(
                borderRadius: BorderRadius.zero,
>>>>>>> e7a3e14f
              ),
            ),
            onPressed: () => _onContinuePressed(context),
            child: const Text(
              'Continue',
              style: TextStyle(fontSize: 18),
            ),
          ),
        ),
      ),
    );
  }
}<|MERGE_RESOLUTION|>--- conflicted
+++ resolved
@@ -111,37 +111,6 @@
                 ),
               ),
             ),
-<<<<<<< HEAD
-          ),
-          Positioned(
-            bottom: 0,
-            left: 0,
-            right: 0,
-            child: Container(
-              height: 96,
-              color: AppColors.black,
-              padding: const EdgeInsets.only(top: 20),
-              child: TextButton(
-                style: ButtonStyle(
-                  splashFactory: NoSplash.splashFactory,
-                  overlayColor: WidgetStateProperty.all(AppColors.transparent),
-                  padding: WidgetStateProperty.all(EdgeInsets.zero),
-                ),
-                onPressed:
-                    () => {
-                      Navigator.push(
-                        context,
-                       MaterialPageRoute(builder: (_) => ChatScreen(contact: marekContact, initialMessages: messages,)),
-                      ),
-                    },
-                child: const Align(
-                  alignment: Alignment.topCenter,
-                  child: Text(
-                    'Continue',
-                    style: TextStyle(fontSize: 18, color: AppColors.white),
-                  ),
-                ),
-=======
           ],
         ),
       ),
@@ -156,7 +125,6 @@
               minimumSize: const Size(double.infinity, 56),
               shape: const RoundedRectangleBorder(
                 borderRadius: BorderRadius.zero,
->>>>>>> e7a3e14f
               ),
             ),
             onPressed: () => _onContinuePressed(context),
