import 'dart:io';

import 'package:flutter/material.dart';
import 'package:flutter_riverpod/flutter_riverpod.dart';
import 'package:flutter_screenutil/flutter_screenutil.dart';
import 'package:gap/gap.dart';
import 'package:whitenoise/config/extensions/toast_extension.dart';
import 'package:whitenoise/domain/services/background_sync_service.dart';
import 'package:whitenoise/ui/core/themes/src/extensions.dart';
import 'package:whitenoise/ui/core/ui/wn_button.dart';
import 'package:whitenoise/ui/core/widgets/wn_settings_screen_wrapper.dart';
import 'package:whitenoise/utils/localization_extensions.dart';

//TODO: remove this screen later (this is a temporary screen for testing the background sync service)
class BackgroundSyncScreen extends ConsumerStatefulWidget {
  const BackgroundSyncScreen({super.key});

  @override
  ConsumerState<BackgroundSyncScreen> createState() => _BackgroundSyncScreenState();

  static Future<void> show(BuildContext context) {
    return Navigator.push(
      context,
      MaterialPageRoute(
        builder: (context) => const BackgroundSyncScreen(),
      ),
    );
  }
}

class _BackgroundSyncScreenState extends ConsumerState<BackgroundSyncScreen> {
  bool _isLoading = false;
  final Map<String, bool> _taskScheduledStatus = {};

  @override
  void initState() {
    super.initState();
    _checkTasksStatus();
  }

  Future<void> _checkTasksStatus() async {
    for (final task in BackgroundSyncService.allTasks) {
      final isScheduled = await BackgroundSyncService.isTaskScheduled(task.uniqueName);
      if (mounted) {
        setState(() {
          _taskScheduledStatus[task.uniqueName] = isScheduled;
        });
      }
    }
  }

  Future<void> _registerTask() async {
    setState(() => _isLoading = true);
    try {
      await BackgroundSyncService.registerMetadataSyncTask();
      if (mounted) {
        ref.showSuccessToast('metadata sync task registered successfully');
        await _checkTasksStatus();
      }
    } catch (e) {
      if (mounted) {
        ref.showErrorToast('Failed to register tasks: $e');
      }
    } finally {
      if (mounted) {
        setState(() => _isLoading = false);
      }
    }
  }

  Future<void> _cancelBackgroundTasks() async {
    setState(() => _isLoading = true);
    try {
      await BackgroundSyncService.cancelAllTasks();
      if (mounted) {
        ref.showSuccessToast('background tasks cancelled successfully');
        await _checkTasksStatus();
      }
    } catch (e) {
      if (mounted) {
        ref.showErrorToast('Failed to cancel tasks: $e');
      }
    } finally {
      if (mounted) {
        setState(() => _isLoading = false);
      }
    }
  }

  @override
  Widget build(BuildContext context) {
    return WnSettingsScreenWrapper(
      title: 'settings.backgroundSyncService'.tr(),
      safeAreaBottom: false,
      body: Padding(
        padding: EdgeInsets.symmetric(vertical: 24.h, horizontal: 16.w),
        child: SingleChildScrollView(
          child: Column(
            crossAxisAlignment: CrossAxisAlignment.start,
            children: [
              RepaintBoundary(
                child: Text(
                  'Available Tasks',
                  style: TextStyle(
                    fontSize: 14.sp,
                    fontWeight: FontWeight.w600,
                    color: context.colors.primary,
                  ),
                ),
              ),
<<<<<<< HEAD
              Gap(10.h),
              ...List.generate(
                BackgroundSyncService.allTasks.length,
                (index) {
                  final task = BackgroundSyncService.allTasks[index];
                  final isScheduled = _taskScheduledStatus[task.uniqueName] ?? false;
                  return Column(
                    children: [
                      RepaintBoundary(
                        child: _TaskItem(
                          name: task.displayName,
                          frequency: task.frequencyDisplay,
                          isLoading: _isLoading,
                          isScheduled: isScheduled,
                          onTrigger: () => _registerTask(task),
                        ),
                      ),
                      if (index < BackgroundSyncService.allTasks.length - 1) Gap(8.h),
                    ],
                  );
                },
              ),
              Gap(24.h),
              RepaintBoundary(
                child: Text(
                  'Task Management',
                  style: TextStyle(
                    fontSize: 14.sp,
                    fontWeight: FontWeight.w600,
                    color: context.colors.primary,
                  ),
                ),
              ),
              Gap(10.h),
              RepaintBoundary(
                child: WnFilledButton(
                  label: 'Register All Tasks',
                  onPressed: _isLoading ? null : _registerAllTasks,
                  loading: _isLoading,
=======
            ),
          ),
        ),
        body: SafeArea(
          bottom: false,
          child: ColoredBox(
            color: context.colors.neutral,
            child: Padding(
              padding: EdgeInsets.symmetric(vertical: 24.h, horizontal: 16.w),
              child: SingleChildScrollView(
                child: Column(
                  crossAxisAlignment: CrossAxisAlignment.start,
                  children: [
                    RepaintBoundary(
                      child: Text(
                        'Available Tasks',
                        style: TextStyle(
                          fontSize: 14.sp,
                          fontWeight: FontWeight.w600,
                          color: context.colors.primary,
                        ),
                      ),
                    ),
                    Gap(10.h),
                    ...List.generate(
                      BackgroundSyncService.allTasks.length,
                      (index) {
                        final task = BackgroundSyncService.allTasks[index];
                        final isScheduled = _taskScheduledStatus[task.uniqueName] ?? false;
                        return Column(
                          children: [
                            RepaintBoundary(
                              child: _TaskItem(
                                name: task.displayName,
                                frequency: task.frequencyDisplay,
                                isLoading: _isLoading,
                                isScheduled: isScheduled,
                                onTrigger: () => _registerTask(),
                              ),
                            ),
                            if (index < BackgroundSyncService.allTasks.length - 1) Gap(8.h),
                          ],
                        );
                      },
                    ),
                    Gap(24.h),
                    RepaintBoundary(
                      child: Text(
                        'Task Management',
                        style: TextStyle(
                          fontSize: 14.sp,
                          fontWeight: FontWeight.w600,
                          color: context.colors.primary,
                        ),
                      ),
                    ),
                    Gap(10.h),
                    RepaintBoundary(
                      child: WnFilledButton(
                        label: 'Cancel All Tasks',
                        visualState: WnButtonVisualState.destructive,
                        onPressed: _isLoading ? null : _cancelBackgroundTasks,
                        loading: _isLoading,
                        labelTextStyle: WnButtonSize.large.textStyle().copyWith(
                          color: context.colors.solidNeutralWhite,
                        ),
                      ),
                    ),
                    Gap(MediaQuery.of(context).padding.bottom),
                  ],
>>>>>>> 72faa2cb
                ),
              ),
              Gap(8.h),
              RepaintBoundary(
                child: WnFilledButton(
                  label: 'Cancel All Tasks',
                  visualState: WnButtonVisualState.destructive,
                  onPressed: _isLoading ? null : _cancelAllTasks,
                  loading: _isLoading,
                  labelTextStyle: WnButtonSize.large.textStyle().copyWith(
                    color: context.colors.solidNeutralWhite,
                  ),
                ),
              ),
              Gap(MediaQuery.of(context).padding.bottom),
            ],
          ),
        ),
      ),
    );
  }
}

class _TaskItem extends StatelessWidget {
  const _TaskItem({
    required this.name,
    required this.frequency,
    required this.isLoading,
    required this.isScheduled,
    required this.onTrigger,
  });

  final String name;
  final String frequency;
  final bool isLoading;
  final bool isScheduled;
  final VoidCallback onTrigger;

  @override
  Widget build(BuildContext context) {
    return Container(
      padding: EdgeInsets.all(12.w),
      decoration: BoxDecoration(
        color: context.colors.avatarSurface,
        borderRadius: BorderRadius.circular(8.r),
        border: Border.all(
          color: context.colors.border.withValues(alpha: 0.3),
          width: 0.5,
        ),
      ),
      child: Column(
        crossAxisAlignment: CrossAxisAlignment.start,
        children: [
          Row(
            children: [
              Expanded(
                child: Column(
                  crossAxisAlignment: CrossAxisAlignment.start,
                  children: [
                    Row(
                      children: [
                        Expanded(
                          child: Text(
                            name,
                            style: TextStyle(
                              fontSize: 14.sp,
                              fontWeight: FontWeight.w600,
                              color: context.colors.primary,
                            ),
                          ),
                        ),
                        Gap(8.w),
                        Container(
                          padding: EdgeInsets.symmetric(horizontal: 8.w, vertical: 4.h),
                          decoration: BoxDecoration(
                            color:
                                isScheduled
                                    ? context.colors.success.withValues(alpha: 0.2)
                                    : context.colors.mutedForeground.withValues(alpha: 0.08),
                            borderRadius: BorderRadius.circular(4.r),
                          ),
                          child: Text(
                            isScheduled
                                ? 'Scheduled'
                                : Platform.isAndroid
                                ? 'Not Scheduled'
                                : 'Unknown state',
                            style: TextStyle(
                              fontSize: 10.sp,
                              fontWeight: FontWeight.w600,
                              color:
                                  isScheduled
                                      ? context.colors.success
                                      : context.colors.mutedForeground,
                            ),
                          ),
                        ),
                      ],
                    ),
                    Gap(4.h),
                    Text(
                      'Runs every $frequency',
                      style: TextStyle(
                        fontSize: 12.sp,
                        color: context.colors.mutedForeground,
                      ),
                    ),
                  ],
                ),
              ),
              Gap(12.w),
            ],
          ),
          Gap(8.h),
          WnFilledButton(
            label: 'Schedule Now',
            onPressed: (isLoading || isScheduled) ? null : onTrigger,
            visualState: WnButtonVisualState.secondary,
            size: WnButtonSize.small,
            loading: isLoading,
          ),
        ],
      ),
    );
  }
}<|MERGE_RESOLUTION|>--- conflicted
+++ resolved
@@ -108,7 +108,6 @@
                   ),
                 ),
               ),
-<<<<<<< HEAD
               Gap(10.h),
               ...List.generate(
                 BackgroundSyncService.allTasks.length,
@@ -123,7 +122,7 @@
                           frequency: task.frequencyDisplay,
                           isLoading: _isLoading,
                           isScheduled: isScheduled,
-                          onTrigger: () => _registerTask(task),
+                          onTrigger: () => _registerTask(),
                         ),
                       ),
                       if (index < BackgroundSyncService.allTasks.length - 1) Gap(8.h),
@@ -145,89 +144,9 @@
               Gap(10.h),
               RepaintBoundary(
                 child: WnFilledButton(
-                  label: 'Register All Tasks',
-                  onPressed: _isLoading ? null : _registerAllTasks,
-                  loading: _isLoading,
-=======
-            ),
-          ),
-        ),
-        body: SafeArea(
-          bottom: false,
-          child: ColoredBox(
-            color: context.colors.neutral,
-            child: Padding(
-              padding: EdgeInsets.symmetric(vertical: 24.h, horizontal: 16.w),
-              child: SingleChildScrollView(
-                child: Column(
-                  crossAxisAlignment: CrossAxisAlignment.start,
-                  children: [
-                    RepaintBoundary(
-                      child: Text(
-                        'Available Tasks',
-                        style: TextStyle(
-                          fontSize: 14.sp,
-                          fontWeight: FontWeight.w600,
-                          color: context.colors.primary,
-                        ),
-                      ),
-                    ),
-                    Gap(10.h),
-                    ...List.generate(
-                      BackgroundSyncService.allTasks.length,
-                      (index) {
-                        final task = BackgroundSyncService.allTasks[index];
-                        final isScheduled = _taskScheduledStatus[task.uniqueName] ?? false;
-                        return Column(
-                          children: [
-                            RepaintBoundary(
-                              child: _TaskItem(
-                                name: task.displayName,
-                                frequency: task.frequencyDisplay,
-                                isLoading: _isLoading,
-                                isScheduled: isScheduled,
-                                onTrigger: () => _registerTask(),
-                              ),
-                            ),
-                            if (index < BackgroundSyncService.allTasks.length - 1) Gap(8.h),
-                          ],
-                        );
-                      },
-                    ),
-                    Gap(24.h),
-                    RepaintBoundary(
-                      child: Text(
-                        'Task Management',
-                        style: TextStyle(
-                          fontSize: 14.sp,
-                          fontWeight: FontWeight.w600,
-                          color: context.colors.primary,
-                        ),
-                      ),
-                    ),
-                    Gap(10.h),
-                    RepaintBoundary(
-                      child: WnFilledButton(
-                        label: 'Cancel All Tasks',
-                        visualState: WnButtonVisualState.destructive,
-                        onPressed: _isLoading ? null : _cancelBackgroundTasks,
-                        loading: _isLoading,
-                        labelTextStyle: WnButtonSize.large.textStyle().copyWith(
-                          color: context.colors.solidNeutralWhite,
-                        ),
-                      ),
-                    ),
-                    Gap(MediaQuery.of(context).padding.bottom),
-                  ],
->>>>>>> 72faa2cb
-                ),
-              ),
-              Gap(8.h),
-              RepaintBoundary(
-                child: WnFilledButton(
                   label: 'Cancel All Tasks',
                   visualState: WnButtonVisualState.destructive,
-                  onPressed: _isLoading ? null : _cancelAllTasks,
+                  onPressed: _isLoading ? null : _cancelBackgroundTasks,
                   loading: _isLoading,
                   labelTextStyle: WnButtonSize.large.textStyle().copyWith(
                     color: context.colors.solidNeutralWhite,
