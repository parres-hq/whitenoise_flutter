import 'package:flutter/material.dart';
import 'package:flutter_screenutil/flutter_screenutil.dart';
import 'package:gap/gap.dart';
import 'package:whitenoise/ui/core/themes/src/extensions.dart';
import 'package:whitenoise/ui/core/ui/app_button.dart';
import 'package:whitenoise/ui/core/ui/custom_bottom_sheet.dart';
import 'package:whitenoise/ui/core/ui/custom_textfield.dart';

class AddProfileBottomSheet extends StatefulWidget {
  final VoidCallback? onSignIn;

  const AddProfileBottomSheet({super.key, this.onSignIn});

  static Future<void> show({
    required BuildContext context,
    VoidCallback? onSignIn,
  }) {
    return CustomBottomSheet.show(
      context: context,
      title: 'Add new profile',
      heightFactor: 0.42,
      builder: (context) => AddProfileBottomSheet(onSignIn: onSignIn),
    );
  }

  @override
  State<AddProfileBottomSheet> createState() => _AddProfileBottomSheetState();
}

class _AddProfileBottomSheetState extends State<AddProfileBottomSheet> {
  final TextEditingController _privateKeyController = TextEditingController();

  @override
  void dispose() {
    _privateKeyController.dispose();
    super.dispose();
  }

  @override
  Widget build(BuildContext context) {
    return Column(
      crossAxisAlignment: CrossAxisAlignment.stretch,
      children: [
        Padding(
          padding: EdgeInsets.symmetric(horizontal: 24.w),
          child: Column(
            crossAxisAlignment: CrossAxisAlignment.start,
            children: [
              Text(
                'Your Nostr private key will be only stored securely on this device.',
<<<<<<< HEAD
                style: TextStyle(
                  fontSize: 18.sp,
                  color: context.colors.mutedForeground,
                ),
=======
                style: TextStyle(fontSize: 18.sp, color: AppColors.glitch600),
>>>>>>> 50690dcd
              ),
              Gap(24.h),
              Text(
                'Sign in with your Nostr private key',
                style: TextStyle(
                  fontSize: 14.sp,
                  color: context.colors.primary,
                  fontWeight: FontWeight.w500,
                ),
              ),
              Gap(8.h),
            ],
          ),
        ),
        Padding(
          padding: EdgeInsets.symmetric(horizontal: 24.w),
          child: CustomTextField(
            textController: _privateKeyController,
            hintText: 'nsec1...',
            padding: EdgeInsets.zero,
            obscureText: true,
          ),
        ),
        Gap(40.h),
        Padding(
          padding: EdgeInsets.symmetric(horizontal: 16.w),
          child: AppFilledButton(
            onPressed: () {
              if (_privateKeyController.text.isNotEmpty) {
                Navigator.pop(context);
                if (widget.onSignIn != null) {
                  widget.onSignIn!();
                }
              }
            },
            title: 'Sign In',
          ),
        ),
      ],
    );
  }
}<|MERGE_RESOLUTION|>--- conflicted
+++ resolved
@@ -48,14 +48,10 @@
             children: [
               Text(
                 'Your Nostr private key will be only stored securely on this device.',
-<<<<<<< HEAD
                 style: TextStyle(
                   fontSize: 18.sp,
                   color: context.colors.mutedForeground,
                 ),
-=======
-                style: TextStyle(fontSize: 18.sp, color: AppColors.glitch600),
->>>>>>> 50690dcd
               ),
               Gap(24.h),
               Text(
