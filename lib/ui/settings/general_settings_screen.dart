--- conflicted
+++ resolved
@@ -63,12 +63,7 @@
 
   Future<void> _loadAccounts() async {
     try {
-<<<<<<< HEAD
-      setState(() => _isLoading = true);
       final accounts = await getAccounts();
-=======
-      final accounts = await fetchAccounts();
->>>>>>> 4a45437d
       final activeAccountPubkey = ref.read(activeAccountProvider);
 
       // Load metadata for all accounts using metadata cache
