import 'package:flutter/material.dart';
import 'package:flutter_riverpod/flutter_riverpod.dart';
import 'package:flutter_screenutil/flutter_screenutil.dart';
import 'package:flutter_svg/flutter_svg.dart';
import 'package:gap/gap.dart';
import 'package:go_router/go_router.dart';
import 'package:whitenoise/config/extensions/toast_extension.dart';
import 'package:whitenoise/config/providers/active_account_provider.dart';
import 'package:whitenoise/config/providers/auth_provider.dart';
import 'package:whitenoise/config/providers/contacts_provider.dart';
import 'package:whitenoise/config/providers/group_provider.dart';
import 'package:whitenoise/config/providers/metadata_cache_provider.dart';
import 'package:whitenoise/config/providers/profile_provider.dart';
import 'package:whitenoise/config/states/profile_state.dart';
import 'package:whitenoise/domain/models/contact_model.dart';
import 'package:whitenoise/routing/routes.dart';
import 'package:whitenoise/src/rust/api/accounts.dart';
import 'package:whitenoise/src/rust/api/utils.dart';
import 'package:whitenoise/ui/contact_list/widgets/contact_list_tile.dart';
import 'package:whitenoise/ui/core/themes/assets.dart';
import 'package:whitenoise/ui/core/themes/src/extensions.dart';
import 'package:whitenoise/ui/core/ui/wn_app_bar.dart';
import 'package:whitenoise/ui/core/ui/wn_button.dart';
import 'package:whitenoise/ui/core/ui/wn_dialog.dart';
import 'package:whitenoise/ui/settings/developer/developer_settings_screen.dart';
import 'package:whitenoise/ui/settings/profile/switch_profile_bottom_sheet.dart';
import 'package:whitenoise/utils/public_key_validation_extension.dart';

class GeneralSettingsScreen extends ConsumerStatefulWidget {
  const GeneralSettingsScreen({super.key});

  @override
  ConsumerState<GeneralSettingsScreen> createState() => _GeneralSettingsScreenState();
}

class _GeneralSettingsScreenState extends ConsumerState<GeneralSettingsScreen> {
  List<AccountData> _accounts = [];
  AccountData? _currentAccount;
  Map<String, ContactModel> _accountContactModels = {}; // Cache for contact models
  ProviderSubscription<AsyncValue<ProfileState>>? _profileSubscription;
  @override
  void initState() {
    super.initState();
    WidgetsBinding.instance.addPostFrameCallback((_) {
      _loadAccounts();
      // Listen for profile updates
      _profileSubscription = ref.listenManual(
        profileProvider,
        (previous, next) {
          // When profile is updated successfully, refresh the accounts
          if (next is AsyncData) {
            _loadAccounts();
          }
        },
      );
    });
  }

  @override
  void dispose() {
    _profileSubscription?.close();
    super.dispose();
  }

  Future<void> _loadAccounts() async {
    try {
      final accounts = await getAccounts();
      final activeAccountPubkey = ref.read(activeAccountProvider);

      // Load metadata for all accounts using metadata cache
      final metadataCache = ref.read(metadataCacheProvider.notifier);
      final contactModels = <String, ContactModel>{};
      for (final account in accounts) {
        try {
          // Use metadata cache instead of direct fetchMetadata
          final contactModel = await metadataCache.getContactModel(account.pubkey);
          contactModels[account.pubkey] = contactModel;
        } catch (e) {
          // Create fallback contact model
          contactModels[account.pubkey] = ContactModel(
            displayName: 'Unknown User',
            publicKey: account.pubkey,
          );
        }
      }

      AccountData? currentAccount;
      if (activeAccountPubkey != null) {
        try {
          currentAccount = accounts.firstWhere(
            (account) => account.pubkey == activeAccountPubkey,
          );
        } catch (e) {
          // Active account not found, use first account
          if (accounts.isNotEmpty) {
            currentAccount = accounts.first;
            await ref.read(activeAccountProvider.notifier).setActiveAccount(currentAccount.pubkey);
          }
        }
      } else if (accounts.isNotEmpty) {
        // No active account set, use first account
        currentAccount = accounts.first;
        await ref.read(activeAccountProvider.notifier).setActiveAccount(currentAccount.pubkey);
      }

      setState(() {
        _accounts = accounts;
        _currentAccount = currentAccount;
        _accountContactModels = contactModels;
      });
    } catch (e) {
      if (mounted) {
        ref.showErrorToast('Failed to load accounts: $e');
      }
    } finally {}
  }

  Future<void> _switchAccount(AccountData account) async {
    try {
      await ref.read(activeAccountProvider.notifier).setActiveAccount(account.pubkey);
      await ref.read(profileProvider.notifier).fetchProfileData();
      await ref.read(contactsProvider.notifier).loadContacts(account.pubkey);
      await ref.read(groupsProvider.notifier).loadGroups();
      setState(() => _currentAccount = account);

      if (mounted) {
        ref.showSuccessToast('Account switched successfully');
      }
    } catch (e) {
      if (mounted) {
        ref.showErrorToast('Failed to switch account: $e');
      }
    }
  }

  ContactModel _accountToContactModel(AccountData account) {
    final contactModel = _accountContactModels[account.pubkey];

    // Use cached contact model if available, otherwise create fallback
    if (contactModel != null) {
      return contactModel;
    }

    // Fallback contact model
    return ContactModel(
      publicKey: account.pubkey,
      displayName: 'Account ${account.pubkey.substring(0, 8)}',
    );
  }

  void _showAccountSwitcher({bool isDismissible = true, bool showSuccessToast = false}) {
    final contactModels = _accounts.map(_accountToContactModel).toList();

    SwitchProfileBottomSheet.show(
      context: context,
      profiles: contactModels,
      isDismissible: isDismissible,
      showSuccessToast: showSuccessToast,
      onProfileSelected: (selectedProfile) async {
        // Find the corresponding AccountData
        // Note: selectedProfile.publicKey is in npub format (from metadata cache)
        // but account.pubkey is in hex format (from getAccounts)
        // So we need to convert npub back to hex for matching

        AccountData? selectedAccount;

        try {
          // Try to convert npub to hex for matching
          String hexKey = selectedProfile.publicKey;
          if (selectedProfile.publicKey.isValidNpubPublicKey) {
            hexKey = await hexPubkeyFromNpub(npub: selectedProfile.publicKey);
          }

          selectedAccount = _accounts.where((account) => account.pubkey == hexKey).firstOrNull;
        } catch (e) {
          // If conversion fails, try direct matching as fallback
          selectedAccount =
              _accounts.where((account) => account.pubkey == selectedProfile.publicKey).firstOrNull;
        }

        if (selectedAccount != null) {
          await _switchAccount(selectedAccount);
          // Don't close the sheet - stay on settings screen after account switch
        } else {
          // Account not found, reload accounts and show error
          if (mounted) {
            try {
              ref.showErrorToast('Account not found. Refreshing account list...');
            } catch (e) {
              // Fallback if toast fails - just reload accounts silently
              debugPrint('Toast error: $e');
            }
            _loadAccounts();
            // Don't close the sheet - stay on settings screen
          }
        }
      },
    );
  }

  Future<void> _handleLogout() async {
    // Show confirmation dialog first
    final confirmed = await showDialog<bool>(
      context: context,
      barrierColor: Colors.transparent,
      builder:
          (dialogContext) => WnDialog(
            title: 'Sign out',
            content:
                'Are you sure? If you haven\'t saved your private key, you won\'t be able to log back in.',
            actions: Row(
              children: [
                Expanded(
                  child: WnFilledButton(
                    title: 'Cancel',
                    visualState: WnButtonVisualState.secondary,
                    size: WnButtonSize.small,
                    onPressed: () => Navigator.of(dialogContext).pop(false),
                  ),
                ),
                Gap(8.w),
                Expanded(
                  child: WnFilledButton(
                    title: 'Sign out',
                    titleTextStyle: WnButtonSize.small.textStyle().copyWith(
                      color: context.colors.solidNeutralWhite,
                    ),
                    visualState: WnButtonVisualState.destructive,
                    size: WnButtonSize.small,
                    onPressed: () => Navigator.of(dialogContext).pop(true),
                  ),
                ),
              ],
            ),
          ),
    );

    // If user didn't confirm, return early
    if (confirmed != true) return;

    if (!mounted) return;

    final authNotifier = ref.read(authProvider.notifier);

    // Check if there are multiple accounts before logout
    final accounts = await getAccounts();
    final hasMultipleAccounts = accounts.length > 2;

    if (!mounted) return;

    await authNotifier.logoutCurrentAccount();

    if (!mounted) return;

    // Check the final auth state after logout
    final finalAuthState = ref.read(authProvider);

    if (finalAuthState.error != null) {
      ref.showErrorToast(finalAuthState.error!);
      return;
    }

    if (finalAuthState.isAuthenticated) {
      if (hasMultipleAccounts) {
        await _loadAccounts();

        if (mounted) {
          _showAccountSwitcher(isDismissible: false, showSuccessToast: true);
        }
      } else {
        ref.showSuccessToast('Account signed out. Switched to the other available account.');
        await _loadAccounts();
      }
    } else {
      ref.showSuccessToast('Signed out successfully.');
      if (mounted) {
        context.go(Routes.home);
      }
    }
  }

  @override
  Widget build(BuildContext context) {
    return Scaffold(
      backgroundColor: context.colors.neutral,
      appBar: WnAppBar(
        automaticallyImplyLeading: false,
        leading: IconButton(
          onPressed: () => context.pop(),
          icon: SvgPicture.asset(
            AssetsPaths.icChevronLeft,
            width: 24.w,
            height: 24.w,
            colorFilter: ColorFilter.mode(
              context.colors.primarySolid,
              BlendMode.srcIn,
            ),
          ),
        ),
        title: Row(
          children: [
            Text(
              'Settings',
              style: TextStyle(
                fontSize: 18.sp,
                fontWeight: FontWeight.w600,
                color: context.colors.primarySolid,
              ),
            ),
          ],
        ),
      ),
      body: ListView(
        padding: EdgeInsets.symmetric(vertical: 24.h),
        children: [
          Column(
            children: [
              Padding(
                padding: EdgeInsets.symmetric(horizontal: 16.w),
                child: Column(
                  children: [
                    if (_currentAccount != null)
                      ContactListTile(
                        contact: _accountToContactModel(_currentAccount!),
                        trailingIcon: SvgPicture.asset(
                          AssetsPaths.icQrCode,
                          width: 20.w,
                          height: 20.w,
                          colorFilter: ColorFilter.mode(
                            context.colors.primary,
                            BlendMode.srcIn,
                          ),
                        ),
                        onTap: () => context.push('${Routes.settings}/share_profile'),
                      )
                    else
                      const Center(child: Text('No accounts found')),
                    Gap(12.h),
                    WnFilledButton(
                      title: 'Switch Account',
                      size: WnButtonSize.small,
                      visualState: WnButtonVisualState.secondary,
                      onPressed: () => _showAccountSwitcher(),
<<<<<<< HEAD
                      suffixIcon: SvgPicture.asset(
                        AssetsPaths.icArrowsVertical,
                        colorFilter: ColorFilter.mode(
                          context.colors.primary,
                          BlendMode.srcIn,
                        ),
=======
                      child: Row(
                        mainAxisAlignment: MainAxisAlignment.center,
                        children: [
                          Text(
                            'Switch Account',
                            style: TextStyle(
                              fontSize: 14.sp,
                              fontWeight: FontWeight.w600,
                              color: context.colors.primary,
                            ),
                          ),
                          Gap(9.w),
                          SvgPicture.asset(
                            AssetsPaths.icArrowsVertical,
                            width: 16.w,
                            height: 16.w,
                            colorFilter: ColorFilter.mode(
                              context.colors.primary,
                              BlendMode.srcIn,
                            ),
                          ),
                        ],
>>>>>>> 09e32959
                      ),
                    ),
                    Gap(16.h),
                  ],
                ),
              ),
              Divider(color: context.colors.baseMuted, height: 0.h),
              Padding(
                padding: EdgeInsets.symmetric(horizontal: 16.w),
                child: Column(
                  children: [
                    Gap(10.h),
                    SettingsListTile(
                      assetPath: AssetsPaths.icUser,
                      text: 'Edit Profile',
                      onTap: () => context.push('${Routes.settings}/profile'),
                    ),
                    SettingsListTile(
                      assetPath: AssetsPaths.icPassword,
                      text: 'Profile Keys',
                      onTap: () => context.push('${Routes.settings}/keys'),
                    ),
                    SettingsListTile(
                      assetPath: AssetsPaths.icDataVis3,
                      text: 'Network Relays',
                      onTap: () => context.push('${Routes.settings}/network'),
                    ),
                    SettingsListTile(
                      assetPath: AssetsPaths.icLogout,
                      text: 'Sign out',
                      onTap: _handleLogout,
                    ),
                  ],
                ),
              ),
              Divider(color: context.colors.baseMuted, height: 24.h),
              Padding(
                padding: EdgeInsets.symmetric(horizontal: 16.w),
                child: Column(
                  children: [
                    SettingsListTile(
                      assetPath: AssetsPaths.icSettings,
                      text: 'App Settings',
                      onTap: () => context.push('${Routes.settings}/app_settings'),
                    ),
                    SettingsListTile(
                      assetPath: AssetsPaths.icFavorite,
                      text: 'Donate to White Noise',
                      onTap: () => context.push(Routes.settingsDonate),
                    ),
                  ],
                ),
              ),
              Divider(color: context.colors.baseMuted, height: 24.h),
              Padding(
                padding: EdgeInsets.symmetric(horizontal: 16.w),
                child: Column(
                  children: [
                    SettingsListTile(
                      assetPath: AssetsPaths.icDevelopment,
                      text: 'Developer Settings',
                      onTap: () => DeveloperSettingsScreen.show(context),
                      foregroundColor: context.colors.mutedForeground,
                    ),
                  ],
                ),
              ),
            ],
          ),
        ],
      ),
    );
  }
}

class SettingsListTile extends StatelessWidget {
  const SettingsListTile({
    super.key,
    required this.assetPath,
    required this.text,
    required this.onTap,
    this.foregroundColor,
  });

  final String assetPath;
  final String text;
  final VoidCallback onTap;
  final Color? foregroundColor;

  @override
  Widget build(BuildContext context) {
    return GestureDetector(
      onTap: onTap,
      child: Padding(
        padding: EdgeInsets.symmetric(vertical: 16.h),
        child: Row(
          children: [
            SvgPicture.asset(
              assetPath,
              width: 24.w,
              height: 24.w,
              colorFilter: ColorFilter.mode(
                foregroundColor ?? context.colors.primary,
                BlendMode.srcIn,
              ),
            ),
            Gap(12.w),
            Expanded(
              child: Text(
                text,
                style: TextStyle(
                  fontSize: 16.sp,
                  fontWeight: FontWeight.w600,
                  color: foregroundColor ?? context.colors.primary,
                ),
              ),
            ),
          ],
        ),
      ),
    );
  }
}<|MERGE_RESOLUTION|>--- conflicted
+++ resolved
@@ -1,6 +1,7 @@
 import 'package:flutter/material.dart';
 import 'package:flutter_riverpod/flutter_riverpod.dart';
 import 'package:flutter_screenutil/flutter_screenutil.dart';
+import 'package:flutter_svg/flutter_svg.dart';
 import 'package:flutter_svg/flutter_svg.dart';
 import 'package:gap/gap.dart';
 import 'package:go_router/go_router.dart';
@@ -17,6 +18,7 @@
 import 'package:whitenoise/src/rust/api/accounts.dart';
 import 'package:whitenoise/src/rust/api/utils.dart';
 import 'package:whitenoise/ui/contact_list/widgets/contact_list_tile.dart';
+import 'package:whitenoise/ui/core/themes/assets.dart';
 import 'package:whitenoise/ui/core/themes/assets.dart';
 import 'package:whitenoise/ui/core/themes/src/extensions.dart';
 import 'package:whitenoise/ui/core/ui/wn_app_bar.dart';
@@ -341,37 +343,12 @@
                       size: WnButtonSize.small,
                       visualState: WnButtonVisualState.secondary,
                       onPressed: () => _showAccountSwitcher(),
-<<<<<<< HEAD
                       suffixIcon: SvgPicture.asset(
                         AssetsPaths.icArrowsVertical,
                         colorFilter: ColorFilter.mode(
                           context.colors.primary,
                           BlendMode.srcIn,
                         ),
-=======
-                      child: Row(
-                        mainAxisAlignment: MainAxisAlignment.center,
-                        children: [
-                          Text(
-                            'Switch Account',
-                            style: TextStyle(
-                              fontSize: 14.sp,
-                              fontWeight: FontWeight.w600,
-                              color: context.colors.primary,
-                            ),
-                          ),
-                          Gap(9.w),
-                          SvgPicture.asset(
-                            AssetsPaths.icArrowsVertical,
-                            width: 16.w,
-                            height: 16.w,
-                            colorFilter: ColorFilter.mode(
-                              context.colors.primary,
-                              BlendMode.srcIn,
-                            ),
-                          ),
-                        ],
->>>>>>> 09e32959
                       ),
                     ),
                     Gap(16.h),
