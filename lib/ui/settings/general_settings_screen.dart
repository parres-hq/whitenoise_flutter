--- conflicted
+++ resolved
@@ -226,54 +226,7 @@
               ],
             ),
           ),
-<<<<<<< HEAD
         ),
-=======
-    );
-
-    // If user didn't confirm, return early
-    if (confirmed != true) return;
-
-    try {
-      // Show loading dialog
-      if (!mounted) return;
-      showDialog(
-        context: context,
-        barrierDismissible: false,
-        builder: (_) => const Center(child: CircularProgressIndicator()),
-      );
-
-      // Call the Rust API to delete all data
-      await deleteAllData();
-
-      if (!mounted) return;
-
-      // Close loading dialog
-      Navigator.of(context).pop();
-
-      // Show success message
-      ref.showSuccessToast('All data deleted successfully');
-
-      // Navigate back to home/login screen since all accounts are logged out
-      context.go(Routes.home);
-    } catch (e) {
-      if (!mounted) return;
-
-      // Close loading dialog
-      Navigator.of(context).pop();
-
-      // Show error message
-      ref.showErrorToast('Failed to delete data: $e');
-    }
-  }
-
-  @override
-  Widget build(BuildContext context) {
-    return Scaffold(
-      backgroundColor: context.colors.neutral,
-      appBar: const CustomAppBar(
-        title: Text('Settings'),
->>>>>>> b4433d12
         actions: [
           GestureDetector(
             onTap: () => context.pop(),
