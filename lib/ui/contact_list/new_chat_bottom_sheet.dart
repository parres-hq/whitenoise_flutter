import 'package:flutter/material.dart';
import 'package:flutter_riverpod/flutter_riverpod.dart';
import 'package:flutter_screenutil/flutter_screenutil.dart';
import 'package:flutter_svg/svg.dart';
import 'package:gap/gap.dart';
<<<<<<< HEAD

import '../../config/providers/account_provider.dart';
import '../../config/providers/contacts_provider.dart';
import '../../domain/models/contact_model.dart';
import '../../src/rust/api.dart';
import '../core/themes/assets.dart';
import '../core/themes/src/extensions.dart';
import '../core/ui/custom_bottom_sheet.dart';
import '../core/ui/custom_textfield.dart';
import 'new_group_chat_sheet.dart';
import 'start_chat_bottom_sheet.dart';
import 'widgets/contact_list_tile.dart';
=======
import 'package:whitenoise/config/providers/contacts_provider.dart';
import 'package:whitenoise/config/providers/active_account_provider.dart';
import 'package:whitenoise/domain/models/contact_model.dart';
import 'package:whitenoise/src/rust/api.dart';
import 'package:whitenoise/ui/contact_list/new_group_chat_sheet.dart';
import 'package:whitenoise/ui/contact_list/start_chat_bottom_sheet.dart';
import 'package:whitenoise/ui/contact_list/widgets/contact_list_tile.dart';
import 'package:whitenoise/ui/core/themes/assets.dart';
import 'package:whitenoise/ui/core/themes/colors.dart';
import 'package:whitenoise/ui/core/ui/custom_bottom_sheet.dart';
import 'package:whitenoise/ui/core/ui/custom_textfield.dart';
>>>>>>> b0e740e9

class NewChatBottomSheet extends ConsumerStatefulWidget {
  const NewChatBottomSheet({super.key});

  @override
  ConsumerState<NewChatBottomSheet> createState() => _NewChatBottomSheetState();

  static Future<void> show(BuildContext context) {
    return CustomBottomSheet.show(
      context: context,
      title: 'New chat',
      barrierColor: Colors.transparent,
      blurSigma: 8.0,
      transitionDuration: const Duration(milliseconds: 400),
      builder: (context) => const NewChatBottomSheet(),
    );
  }
}

class _NewChatBottomSheetState extends ConsumerState<NewChatBottomSheet> {
  final TextEditingController _searchController = TextEditingController();
  String _searchQuery = '';
  final Map<String, PublicKey> _publicKeyMap = {}; // Map ContactModel.publicKey to real PublicKey

  @override
  void initState() {
    super.initState();
    _searchController.addListener(_onSearchChanged);
    // Load contacts when the widget initializes
    WidgetsBinding.instance.addPostFrameCallback((_) {
      _loadContacts();
    });
  }

  @override
  void dispose() {
    _searchController.removeListener(_onSearchChanged);
    _searchController.dispose();
    super.dispose();
  }

  void _onSearchChanged() {
    setState(() {
      _searchQuery = _searchController.text;
    });
  }

  Future<void> _loadContacts() async {
    try {
      // Get the active account data directly
      final activeAccountData =
          await ref.read(activeAccountProvider.notifier).getActiveAccountData();

<<<<<<< HEAD
      // If pubkey is null, try to load the account first
      if (accountState.pubkey == null) {
        await ref.read(accountProvider.notifier).loadAccountData();
        final updatedAccountState = ref.read(accountProvider);

        if (updatedAccountState.pubkey == null) {
          // Still no pubkey, show error
          // Handle error through proper method
          debugPrint('No active account found. Please login first.');
          return;
=======
      if (activeAccountData != null) {
        debugPrint('NewChatBottomSheet: Found active account: ${activeAccountData.pubkey}');
        await ref.read(contactsProvider.notifier).loadContacts(activeAccountData.pubkey);
        debugPrint('NewChatBottomSheet: Contacts loaded successfully');
      } else {
        debugPrint('NewChatBottomSheet: No active account found');
        if (mounted) {
          ScaffoldMessenger.of(context).showSnackBar(
            const SnackBar(
              content: Text('No active account found'),
              backgroundColor: Colors.red,
            ),
          );
>>>>>>> b0e740e9
        }
      }
    } catch (e) {
      debugPrint('NewChatBottomSheet: Error loading contacts: $e');
      if (mounted) {
        ScaffoldMessenger.of(context).showSnackBar(
          SnackBar(
            content: Text('Error loading contacts: $e'),
            backgroundColor: Colors.red,
          ),
        );
      }
    }
  }

  List<ContactModel> _getFilteredContacts(Map<PublicKey, MetadataData?>? contacts) {
    if (contacts == null) return [];

    final contactModels = <ContactModel>[];
    for (final entry in contacts.entries) {
      final contactModel = ContactModel.fromMetadata(
        publicKey: entry.key.hashCode.toString(), // Temporary ID for UI
        metadata: entry.value,
      );
      // Store the real PublicKey reference for operations
      _publicKeyMap[contactModel.publicKey] = entry.key;
      contactModels.add(contactModel);
    }

    // Filter contacts based on search query
    if (_searchQuery.isEmpty) return contactModels;

    return contactModels
        .where(
          (contact) =>
              contact.name.toLowerCase().contains(_searchQuery.toLowerCase()) ||
              contact.displayNameOrName.toLowerCase().contains(
                _searchQuery.toLowerCase(),
              ) ||
              (contact.nip05?.toLowerCase().contains(
                    _searchQuery.toLowerCase(),
                  ) ??
                  false) ||
              contact.publicKey.toLowerCase().contains(
                _searchQuery.toLowerCase(),
              ),
        )
        .toList();
  }

  bool _isValidPublicKey(String input) {
    final trimmed = input.trim();
    // Check if it's a hex key (64 characters) or npub format
    return (trimmed.length == 64 && RegExp(r'^[0-9a-fA-F]+$').hasMatch(trimmed)) ||
        (trimmed.startsWith('npub1') && trimmed.length > 10);
  }

  Future<void> _addNewContact(String publicKey) async {
    try {
      await ref.read(contactsProvider.notifier).addContactByHex(publicKey);
      if (mounted) {
        ScaffoldMessenger.of(context).showSnackBar(
          const SnackBar(content: Text('Contact added successfully')),
        );
        // Clear search and reload
        _searchController.clear();
        setState(() => _searchQuery = '');
      }
    } catch (e) {
      if (mounted) {
        ScaffoldMessenger.of(
          context,
        ).showSnackBar(SnackBar(content: Text('Failed to add contact: $e')));
      }
    }
  }

  @override
  Widget build(BuildContext context) {
    final contactsState = ref.watch(contactsProvider);
    final filteredContacts = _getFilteredContacts(contactsState.contacts);
    final showAddOption =
        _searchQuery.isNotEmpty && _isValidPublicKey(_searchQuery) && filteredContacts.isEmpty;

    return Column(
      mainAxisAlignment: MainAxisAlignment.end,
      children: [
        CustomTextField(
          textController: _searchController,
          hintText: 'Search contact or public key...',
        ),
        Gap(16.h),
        GestureDetector(
          onTap: () {
            Navigator.pop(context);
            NewGroupChatSheet.show(context);
          },
          child: Padding(
            padding: EdgeInsets.symmetric(horizontal: 24.w, vertical: 12.h),
            child: Row(
              children: [
                SvgPicture.asset(
                  AssetsPaths.icGroupChat,
                  colorFilter: ColorFilter.mode(
                    context.colors.mutedForeground,
                    BlendMode.srcIn,
                  ),
                  width: 20.w,
                  height: 20.w,
                ),
                Gap(10.w),
                Expanded(
                  child: Text(
                    'New Group Chat',
                    style: TextStyle(
                      color: context.colors.mutedForeground,
                      fontSize: 18.sp,
                    ),
                  ),
                ),
                SvgPicture.asset(
                  AssetsPaths.icChevronRight,
                  colorFilter: ColorFilter.mode(
                    context.colors.mutedForeground,
                    BlendMode.srcIn,
                  ),
                  width: 8.55.w,
                  height: 15.w,
                ),
              ],
            ),
          ),
        ),
        Expanded(
          child:
              contactsState.isLoading
                  ? const Center(child: CircularProgressIndicator())
                  : contactsState.error != null
                  ? Center(
                    child: Column(
                      mainAxisAlignment: MainAxisAlignment.center,
                      children: [
                        Text(
                          'Error loading contacts',
                          style: TextStyle(
                            color: context.colors.mutedForeground,
                            fontSize: 16.sp,
                          ),
                        ),
                        Gap(8.h),
                        Text(
                          contactsState.error!,
                          style: TextStyle(
                            color: context.colors.mutedForeground,
                            fontSize: 12.sp,
                          ),
                          textAlign: TextAlign.center,
                        ),
                        Gap(16.h),
                        ElevatedButton(
                          onPressed: _loadContacts,
                          child: const Text('Retry'),
                        ),
                      ],
                    ),
                  )
                  : Column(
                    children: [
                      // Show "Add as contact" option if valid public key and no matches
                      if (showAddOption) ...[
                        GestureDetector(
                          onTap: () => _addNewContact(_searchQuery),
                          child: Container(
                            margin: EdgeInsets.symmetric(horizontal: 24.w),
                            padding: EdgeInsets.symmetric(
                              vertical: 12.h,
                              horizontal: 16.w,
                            ),
                            decoration: BoxDecoration(
                              color: context.colors.primaryForeground,
                              border: Border.all(
                                color: context.colors.baseMuted,
                              ),
                              borderRadius: BorderRadius.circular(8.r),
                            ),
                            child: Row(
                              children: [
                                Icon(
                                  Icons.person_add,
                                  color: context.colors.mutedForeground,
                                  size: 20.w,
                                ),
                                Gap(12.w),
                                Expanded(
                                  child: Column(
                                    crossAxisAlignment: CrossAxisAlignment.start,
                                    children: [
                                      Text(
                                        'Add as contact',
                                        style: TextStyle(
                                          color:
                                              context
                                                  .colors
                                                  .secondaryForeground,
                                          fontSize: 16.sp,
                                          fontWeight: FontWeight.w500,
                                        ),
                                      ),
                                      Text(
                                        _searchQuery.length > 20
                                            ? '${_searchQuery.substring(0, 20)}...'
                                            : _searchQuery,
                                        style: TextStyle(
                                          color: context.colors.mutedForeground,
                                          fontSize: 12.sp,
                                        ),
                                      ),
                                    ],
                                  ),
                                ),
                              ],
                            ),
                          ),
                        ),
                        Gap(16.h),
                      ],

                      // Contacts list
                      Expanded(
                        child:
                            filteredContacts.isEmpty && !showAddOption
                                ? Center(
                                  child: Text(
                                    _searchQuery.isEmpty
                                        ? 'No contacts found'
                                        : 'No contacts match your search',
                                    style: TextStyle(
                                      color: context.colors.mutedForeground,
                                      fontSize: 16.sp,
                                    ),
                                  ),
                                )
                                : ListView.builder(
                                  padding: EdgeInsets.symmetric(
                                    horizontal: 24.w,
                                  ),
                                  itemCount: filteredContacts.length,
                                  itemBuilder: (context, index) {
                                    final contact = filteredContacts[index];
                                    return ContactListTile(
                                      contact: contact,
                                      enableSwipeToDelete: true,
                                      onTap: () {
                                        StartSecureChatBottomSheet.show(
                                          context: context,
                                          name: contact.displayNameOrName,
                                          nip05: contact.nip05 ?? '',
                                          bio: contact.about,
                                          imagePath: contact.imagePath,
                                          onStartChat: () {
                                            ScaffoldMessenger.of(
                                              context,
                                            ).showSnackBar(
                                              SnackBar(
                                                content: Text(
                                                  'Started secure chat with ${contact.displayNameOrName}',
                                                ),
                                              ),
                                            );
                                          },
                                        );
                                      },
                                      onDelete: () async {
                                        try {
                                          // Get the real PublicKey from our map
                                          final realPublicKey = _publicKeyMap[contact.publicKey];
                                          if (realPublicKey != null) {
                                            // Use the proper method to remove contact from Rust backend
                                            await ref
                                                .read(contactsProvider.notifier)
                                                .removeContactByPublicKey(
                                                  realPublicKey,
                                                );

                                            if (mounted) {
                                              ScaffoldMessenger.of(
                                                context,
                                              ).showSnackBar(
                                                const SnackBar(
                                                  content: Text(
                                                    'Contact removed successfully',
                                                  ),
                                                ),
                                              );
                                            }
                                          }
                                        } catch (e) {
                                          if (mounted) {
                                            ScaffoldMessenger.of(
                                              context,
                                            ).showSnackBar(
                                              SnackBar(
                                                content: Text(
                                                  'Failed to remove contact: $e',
                                                ),
                                              ),
                                            );
                                          }
                                        }
                                      },
                                    );
                                  },
                                ),
                      ),
                    ],
                  ),
        ),
      ],
    );
  }
}<|MERGE_RESOLUTION|>--- conflicted
+++ resolved
@@ -3,22 +3,8 @@
 import 'package:flutter_screenutil/flutter_screenutil.dart';
 import 'package:flutter_svg/svg.dart';
 import 'package:gap/gap.dart';
-<<<<<<< HEAD
-
-import '../../config/providers/account_provider.dart';
-import '../../config/providers/contacts_provider.dart';
-import '../../domain/models/contact_model.dart';
-import '../../src/rust/api.dart';
-import '../core/themes/assets.dart';
-import '../core/themes/src/extensions.dart';
-import '../core/ui/custom_bottom_sheet.dart';
-import '../core/ui/custom_textfield.dart';
-import 'new_group_chat_sheet.dart';
-import 'start_chat_bottom_sheet.dart';
-import 'widgets/contact_list_tile.dart';
-=======
+import 'package:whitenoise/config/providers/active_account_provider.dart';
 import 'package:whitenoise/config/providers/contacts_provider.dart';
-import 'package:whitenoise/config/providers/active_account_provider.dart';
 import 'package:whitenoise/domain/models/contact_model.dart';
 import 'package:whitenoise/src/rust/api.dart';
 import 'package:whitenoise/ui/contact_list/new_group_chat_sheet.dart';
@@ -26,9 +12,9 @@
 import 'package:whitenoise/ui/contact_list/widgets/contact_list_tile.dart';
 import 'package:whitenoise/ui/core/themes/assets.dart';
 import 'package:whitenoise/ui/core/themes/colors.dart';
+import 'package:whitenoise/ui/core/themes/src/extensions.dart';
 import 'package:whitenoise/ui/core/ui/custom_bottom_sheet.dart';
 import 'package:whitenoise/ui/core/ui/custom_textfield.dart';
->>>>>>> b0e740e9
 
 class NewChatBottomSheet extends ConsumerStatefulWidget {
   const NewChatBottomSheet({super.key});
@@ -82,18 +68,6 @@
       final activeAccountData =
           await ref.read(activeAccountProvider.notifier).getActiveAccountData();
 
-<<<<<<< HEAD
-      // If pubkey is null, try to load the account first
-      if (accountState.pubkey == null) {
-        await ref.read(accountProvider.notifier).loadAccountData();
-        final updatedAccountState = ref.read(accountProvider);
-
-        if (updatedAccountState.pubkey == null) {
-          // Still no pubkey, show error
-          // Handle error through proper method
-          debugPrint('No active account found. Please login first.');
-          return;
-=======
       if (activeAccountData != null) {
         debugPrint('NewChatBottomSheet: Found active account: ${activeAccountData.pubkey}');
         await ref.read(contactsProvider.notifier).loadContacts(activeAccountData.pubkey);
@@ -102,12 +76,11 @@
         debugPrint('NewChatBottomSheet: No active account found');
         if (mounted) {
           ScaffoldMessenger.of(context).showSnackBar(
-            const SnackBar(
-              content: Text('No active account found'),
-              backgroundColor: Colors.red,
+            SnackBar(
+              content: const Text('No active account found'),
+              backgroundColor: context.colors.destructive,
             ),
           );
->>>>>>> b0e740e9
         }
       }
     } catch (e) {
@@ -116,7 +89,7 @@
         ScaffoldMessenger.of(context).showSnackBar(
           SnackBar(
             content: Text('Error loading contacts: $e'),
-            backgroundColor: Colors.red,
+            backgroundColor: context.colors.destructive,
           ),
         );
       }
@@ -308,10 +281,7 @@
                                       Text(
                                         'Add as contact',
                                         style: TextStyle(
-                                          color:
-                                              context
-                                                  .colors
-                                                  .secondaryForeground,
+                                          color: context.colors.secondaryForeground,
                                           fontSize: 16.sp,
                                           fontWeight: FontWeight.w500,
                                         ),
@@ -392,7 +362,7 @@
                                                   realPublicKey,
                                                 );
 
-                                            if (mounted) {
+                                            if (context.mounted) {
                                               ScaffoldMessenger.of(
                                                 context,
                                               ).showSnackBar(
@@ -405,7 +375,7 @@
                                             }
                                           }
                                         } catch (e) {
-                                          if (mounted) {
+                                          if (context.mounted) {
                                             ScaffoldMessenger.of(
                                               context,
                                             ).showSnackBar(
