import 'package:flutter/material.dart';
import 'package:flutter_riverpod/flutter_riverpod.dart';
import 'package:flutter_screenutil/flutter_screenutil.dart';
import 'package:flutter_svg/svg.dart';
import 'package:gap/gap.dart';
import 'package:logging/logging.dart';
import 'package:whitenoise/config/constants.dart';
import 'package:whitenoise/config/extensions/toast_extension.dart';
import 'package:whitenoise/config/providers/active_account_provider.dart';
import 'package:whitenoise/config/providers/contacts_provider.dart';
import 'package:whitenoise/domain/models/contact_model.dart';
import 'package:whitenoise/src/rust/api/accounts.dart';
import 'package:whitenoise/src/rust/api/relays.dart';
import 'package:whitenoise/src/rust/api/utils.dart';
import 'package:whitenoise/ui/contact_list/legacy_invite_bottom_sheet.dart';
import 'package:whitenoise/ui/contact_list/new_group_chat_sheet.dart';
import 'package:whitenoise/ui/contact_list/start_chat_bottom_sheet.dart';
import 'package:whitenoise/ui/contact_list/widgets/contact_list_tile.dart';
import 'package:whitenoise/ui/core/themes/assets.dart';
import 'package:whitenoise/ui/core/themes/src/extensions.dart';
import 'package:whitenoise/ui/core/ui/custom_bottom_sheet.dart';
import 'package:whitenoise/ui/core/ui/custom_textfield.dart';

class NewChatBottomSheet extends ConsumerStatefulWidget {
  const NewChatBottomSheet({super.key});

  @override
  ConsumerState<NewChatBottomSheet> createState() => _NewChatBottomSheetState();

  static Future<void> show(BuildContext context) {
    return CustomBottomSheet.show(
      context: context,
      title: 'New chat',
      blurSigma: 8.0,
      transitionDuration: const Duration(milliseconds: 400),
      builder: (context) => const NewChatBottomSheet(),
    );
  }
}

class _NewChatBottomSheetState extends ConsumerState<NewChatBottomSheet> {
  final TextEditingController _searchController = TextEditingController();
  final ScrollController _scrollController = ScrollController();
  final FocusNode _searchFocusNode = FocusNode();
  String _searchQuery = '';
  final _logger = Logger('NewChatBottomSheet');
  ContactModel? _tempContact;
  bool _isLoadingMetadata = false;

  @override
  void initState() {
    super.initState();
    _searchController.addListener(_onSearchChanged);
    _scrollController.addListener(_onScrollChanged);
    // Load contacts when the widget initializes
    WidgetsBinding.instance.addPostFrameCallback((_) {
      _loadContacts();
    });
  }

  @override
  void dispose() {
    _searchController.removeListener(_onSearchChanged);
    _scrollController.removeListener(_onScrollChanged);
    _searchController.dispose();
    _scrollController.dispose();
    _searchFocusNode.dispose();
    super.dispose();
  }

  void _onSearchChanged() {
    setState(() {
      _searchQuery = _searchController.text;
      _tempContact = null;
    });

    // If it's a valid public key, fetch metadata
    if (_isValidPublicKey(_searchQuery)) {
      _fetchMetadataForPublicKey(_searchQuery);
    }
  }

  void _onScrollChanged() {
    // Unfocus the text field when user starts scrolling
    if (_searchFocusNode.hasFocus) {
      _searchFocusNode.unfocus();
    }
  }

  Future<void> _loadContacts() async {
    try {
      // Get the active account data directly
      final activeAccountData =
          await ref.read(activeAccountProvider.notifier).getActiveAccountData();

      if (activeAccountData != null) {
        _logger.info('NewChatBottomSheet: Found active account: ${activeAccountData.pubkey}');
        await ref.read(contactsProvider.notifier).loadContacts(activeAccountData.pubkey);
        _logger.info('NewChatBottomSheet: Contacts loaded successfully');
      } else {
        _logger.severe('NewChatBottomSheet: No active account found');
        if (mounted) {
          ref.showErrorToast('No active account found');
        }
      }
    } catch (e) {
      _logger.severe('NewChatBottomSheet: Error loading contacts: $e');
      if (mounted) {
        ref.showErrorToast('Error loading contacts: $e');
      }
    }
  }

  bool _isValidPublicKey(String input) {
    final trimmed = input.trim();
    // Check if it's a hex key (64 characters) or npub format
    return (trimmed.length == 64 && RegExp(r'^[0-9a-fA-F]+$').hasMatch(trimmed)) ||
        (trimmed.startsWith('npub1') && trimmed.length > 10);
  }

  Future<void> _fetchMetadataForPublicKey(String publicKey) async {
    if (_isLoadingMetadata) return;

    setState(() {
      _isLoadingMetadata = true;
    });

    Event? keyPackage;
    try {
      final contactPk = await publicKeyFromString(publicKeyString: publicKey.trim());
      final metadata = await fetchMetadata(pubkey: contactPk);

      try {
        keyPackage = await fetchKeyPackage(pubkey: contactPk);
        _logger.info('Key package fetched: $keyPackage');
      } catch (e) {
        _logger.warning('Failed to fetch key package: $e');
        keyPackage = null;
      }

      if (mounted) {
        setState(() {
          _tempContact = ContactModel.fromMetadata(
            publicKey: publicKey.trim(),
            metadata: metadata,
          );
          _isLoadingMetadata = false;
        });
      }
    } catch (e) {
      _logger.warning('Failed to fetch metadata for public key: $e');
      if (mounted) {
        setState(() {
          _tempContact = ContactModel(
            name: 'Unknown User',
            publicKey: publicKey.trim(),
          );
          _isLoadingMetadata = false;
        });
      }
    }
  }

  List<ContactModel> _getFilteredContacts(List<ContactModel>? contacts) {
    if (contacts == null) return [];

    // 1. Deduplicate contacts with the same publicKey
    final Map<String, ContactModel> uniqueContacts = {};
    for (final contact in contacts) {
      final normalizedKey = contact.publicKey.trim().toLowerCase();
      if (normalizedKey.isEmpty) continue;
      uniqueContacts.putIfAbsent(normalizedKey, () => contact);
    }

    final deduplicatedContacts = uniqueContacts.values.toList();

    // 2. If search is empty, return all deduplicated contacts
    final query = _searchQuery.trim().toLowerCase();
    if (query.isEmpty) return deduplicatedContacts;

    // 3. Filter by search query (null-safe)
    return deduplicatedContacts.where((contact) {
      final name = contact.name.toLowerCase();
      final displayNameOrName = contact.displayNameOrName.toLowerCase();
      final nip05 = contact.nip05?.toLowerCase() ?? '';
      final about = contact.about?.toLowerCase() ?? '';
      final publicKey = contact.publicKey.toLowerCase();

      return name.contains(query) ||
          displayNameOrName.contains(query) ||
          nip05.contains(query) ||
          about.contains(query) ||
          publicKey.contains(query);
    }).toList();
  }

  Future<void> _handleContactTap(ContactModel contact) async {
    _logger.info('Starting chat with contact: ${contact.publicKey}');

    try {
      final pubkey = await publicKeyFromString(publicKeyString: contact.publicKey);
      Event? keyPackage;

      try {
        keyPackage = await fetchKeyPackage(pubkey: pubkey);
      } catch (e) {
        _logger.warning('Failed to fetch key package: $e');
        keyPackage = null;
      }

      if (mounted) {
        _logger.info('Fetched key package: $keyPackage');

        if (keyPackage != null) {
          StartSecureChatBottomSheet.show(
            context: context,
            name: contact.displayNameOrName,
            nip05: contact.nip05 ?? '',
            pubkey: contact.publicKey,
            bio: contact.about,
            imagePath: contact.imagePath,
            onChatCreated: () {
              Navigator.pop(context);
            },
          );
        } else {
          LegacyInviteBottomSheet.show(
            context: context,
            name: contact.displayNameOrName,
            nip05: contact.nip05 ?? '',
            pubkey: contact.publicKey,
            bio: contact.about,
            imagePath: contact.imagePath,
            onInviteSent: () {
              Navigator.pop(context);
            },
          );
        }
      }
    } catch (e) {
      _logger.severe('Error handling contact tap: $e');
      if (mounted) {
        ref.showErrorToast('Failed to start chat: $e');
      }
    }
  }

  Widget _buildErrorWidget(String error) {
    return Center(
      child: Column(
        mainAxisAlignment: MainAxisAlignment.center,
        children: [
          Text(
            'Error loading contacts',
            style: TextStyle(
              color: context.colors.mutedForeground,
              fontSize: 16.sp,
            ),
          ),
          Gap(8.h),
          Text(
            error,
            style: TextStyle(
              color: context.colors.mutedForeground,
              fontSize: 12.sp,
            ),
            textAlign: TextAlign.center,
          ),
          Gap(16.h),
          ElevatedButton(
            onPressed: _loadContacts,
            child: const Text('Retry'),
          ),
        ],
      ),
    );
  }

  Widget _buildLoadingContactTile() {
    return Padding(
      padding: EdgeInsets.symmetric(vertical: 8.h),
      child: Row(
        children: [
          Container(
            width: 56.w,
            height: 56.w,
            decoration: BoxDecoration(
              color: context.colors.baseMuted,
              borderRadius: BorderRadius.circular(30.r),
            ),
            child: const Center(
              child: CircularProgressIndicator(),
            ),
          ),
          Gap(12.w),
          Expanded(
            child: Column(
              crossAxisAlignment: CrossAxisAlignment.start,
              children: [
                Text(
                  'Loading metadata...',
                  style: TextStyle(
                    color: context.colors.mutedForeground,
                    fontSize: 16.sp,
                  ),
                ),
                Gap(2.h),
                Text(
                  _searchQuery.length > 20 ? '${_searchQuery.substring(0, 20)}...' : _searchQuery,
                  style: TextStyle(
                    color: context.colors.mutedForeground,
                    fontSize: 12.sp,
                  ),
                ),
              ],
            ),
          ),
        ],
      ),
    );
  }

  Widget _buildContactsList(bool showTempContact, List<ContactModel> filteredContacts) {
    return Column(
      children: [
        if (showTempContact) ...[
          Container(
            margin: EdgeInsets.symmetric(horizontal: 24.w),
            child:
                _isLoadingMetadata
                    ? _buildLoadingContactTile()
                    : ContactListTile(
                      contact: _tempContact!,
                      onTap: () => _handleContactTap(_tempContact!),
                    ),
          ),
          Gap(16.h),
        ],
        Expanded(
          child:
              filteredContacts.isEmpty && !showTempContact
                  ? Center(
                    child:
                        _isLoadingMetadata
                            ? const CircularProgressIndicator()
                            : Text(
                              _searchQuery.isEmpty
                                  ? 'No contacts found'
                                  : _isValidPublicKey(_searchQuery)
                                  ? 'Loading metadata...'
                                  : 'No contacts match your search',
                              style: TextStyle(
                                color: context.colors.mutedForeground,
                                fontSize: 16.sp,
                              ),
                            ),
                  )
                  : ListView.builder(
                    padding: EdgeInsets.symmetric(horizontal: 24.w),
                    itemCount: filteredContacts.length,
                    itemBuilder: (context, index) {
                      final contact = filteredContacts[index];
                      return ContactListTile(
                        contact: contact,
                        enableSwipeToDelete: true,
                        onTap: () => _handleContactTap(contact),
                        onDelete: () async {
                          try {
                            final realPublicKey = ref
                                .read(contactsProvider.notifier)
                                .getPublicKeyForContact(contact.publicKey);
                            if (realPublicKey != null) {
                              await ref
                                  .read(contactsProvider.notifier)
                                  .removeContactByPublicKey(realPublicKey);
                              if (context.mounted) {
                                ref.showSuccessToast('Contact removed successfully');
                              }
                            }
                          } catch (e) {
                            if (context.mounted) {
                              ref.showErrorToast('Failed to remove contact: $e');
                            }
                          }
                        },
                      );
                    },
                  ),
        ),
      ],
    );
  }

  @override
  Widget build(BuildContext context) {
    final contactsState = ref.watch(contactsProvider);
    final filteredContacts = _getFilteredContacts(contactsState.contactModels);
    final rawContacts = contactsState.contactModels ?? [];

    final showTempContact =
        _searchQuery.isNotEmpty &&
        _isValidPublicKey(_searchQuery) &&
        filteredContacts.isEmpty &&
        _tempContact != null;

    return Column(
      mainAxisAlignment: MainAxisAlignment.end,
      children: [
        // Search field - not auto-focused
        CustomTextField(
          textController: _searchController,
          focusNode: _searchFocusNode,
          hintText: 'Search contact or public key...',
        ),
        Gap(16.h),
        // Scrollable content area
        Expanded(
          child:
              contactsState.isLoading
                  ? const Center(child: CircularProgressIndicator())
                  : contactsState.error != null
<<<<<<< HEAD
                  ? _buildErrorWidget(contactsState.error!)
                  : _buildContactsList(showTempContact, filteredContacts),
=======
                  ? Center(
                    child: Column(
                      mainAxisAlignment: MainAxisAlignment.center,
                      children: [
                        Text(
                          'Error loading contacts',
                          style: TextStyle(
                            color: context.colors.mutedForeground,
                            fontSize: 16.sp,
                          ),
                        ),
                        Gap(8.h),
                        Text(
                          contactsState.error!,
                          style: TextStyle(
                            color: context.colors.mutedForeground,
                            fontSize: 12.sp,
                          ),
                          textAlign: TextAlign.center,
                        ),
                        Gap(16.h),
                        ElevatedButton(
                          onPressed: _loadContacts,
                          child: const Text('Retry'),
                        ),
                      ],
                    ),
                  )
                  : CustomScrollView(
                    controller: _scrollController,
                    slivers: [
                      // New Group Chat option
                      SliverToBoxAdapter(
                        child: GestureDetector(
                          onTap: () {
                            Navigator.pop(context);
                            NewGroupChatSheet.show(context);
                          },
                          child: Padding(
                            padding: EdgeInsets.symmetric(horizontal: 24.w, vertical: 12.h),
                            child: Row(
                              children: [
                                SvgPicture.asset(
                                  AssetsPaths.icGroupChat,
                                  colorFilter: ColorFilter.mode(
                                    context.colors.mutedForeground,
                                    BlendMode.srcIn,
                                  ),
                                  width: 20.w,
                                  height: 20.w,
                                ),
                                Gap(10.w),
                                Expanded(
                                  child: Text(
                                    'New Group Chat',
                                    style: TextStyle(
                                      color: context.colors.mutedForeground,
                                      fontSize: 18.sp,
                                    ),
                                  ),
                                ),
                                SvgPicture.asset(
                                  AssetsPaths.icChevronRight,
                                  colorFilter: ColorFilter.mode(
                                    context.colors.mutedForeground,
                                    BlendMode.srcIn,
                                  ),
                                  width: 8.55.w,
                                  height: 15.w,
                                ),
                              ],
                            ),
                          ),
                        ),
                      ),
                      // Help and Feedback option
                      SliverToBoxAdapter(
                        child: GestureDetector(
                          onTap: () async {
                            Navigator.pop(context);

                            try {
                              final contactPk = await publicKeyFromString(
                                publicKeyString: kSupportNpub,
                              );
                              final metadata = await fetchMetadata(pubkey: contactPk);

                              final supportContact = ContactModel.fromMetadata(
                                publicKey: kSupportNpub,
                                metadata: metadata,
                              );

                              if (context.mounted) {
                                StartSecureChatBottomSheet.show(
                                  context: context,
                                  name: supportContact.displayNameOrName,
                                  nip05: supportContact.nip05 ?? '',
                                  pubkey: supportContact.publicKey,
                                  bio: supportContact.about,
                                  imagePath: supportContact.imagePath,
                                  onChatCreated: () {
                                    Navigator.pop(context);
                                  },
                                );
                              }
                            } catch (e) {
                              _logger.warning('Failed to fetch metadata for public key: $e');

                              final basicContact = ContactModel(
                                name: 'Unknown User',
                                publicKey: kSupportNpub,
                              );

                              if (context.mounted) {
                                StartSecureChatBottomSheet.show(
                                  context: context,
                                  name: basicContact.displayNameOrName,
                                  nip05: '',
                                  pubkey: basicContact.publicKey,
                                  bio: basicContact.about,
                                  imagePath: basicContact.imagePath,
                                  onChatCreated: () {
                                    Navigator.pop(context);
                                  },
                                );
                              }
                            }
                          },
                          child: Padding(
                            padding: EdgeInsets.symmetric(horizontal: 24.w, vertical: 12.h),
                            child: Row(
                              children: [
                                SvgPicture.asset(
                                  AssetsPaths.icFeedback,
                                  colorFilter: ColorFilter.mode(
                                    context.colors.mutedForeground,
                                    BlendMode.srcIn,
                                  ),
                                  width: 20.w,
                                  height: 20.w,
                                ),
                                Gap(10.w),
                                Expanded(
                                  child: Text(
                                    'Help and Feedback',
                                    style: TextStyle(
                                      color: context.colors.mutedForeground,
                                      fontSize: 18.sp,
                                    ),
                                  ),
                                ),
                                SvgPicture.asset(
                                  AssetsPaths.icChevronRight,
                                  colorFilter: ColorFilter.mode(
                                    context.colors.mutedForeground,
                                    BlendMode.srcIn,
                                  ),
                                  width: 8.55.w,
                                  height: 15.w,
                                ),
                              ],
                            ),
                          ),
                        ),
                      ),
                      // DEBUG: Raw contacts section - type "debug" to see all raw contacts
                      if (_searchQuery.toLowerCase() == 'debug') ...[
                        SliverToBoxAdapter(
                          child: Container(
                            margin: EdgeInsets.symmetric(horizontal: 24.w),
                            padding: EdgeInsets.all(16.w),
                            decoration: BoxDecoration(
                              color: context.colors.baseMuted,
                              borderRadius: BorderRadius.circular(8.r),
                            ),
                            child: Column(
                              crossAxisAlignment: CrossAxisAlignment.start,
                              children: [
                                Text(
                                  'DEBUG: Raw Contacts Data',
                                  style: TextStyle(
                                    color: context.colors.primary,
                                    fontSize: 16.sp,
                                    fontWeight: FontWeight.bold,
                                  ),
                                ),
                                Gap(8.h),
                                Text(
                                  'Total raw contacts: ${rawContacts.length}',
                                  style: TextStyle(
                                    color: context.colors.mutedForeground,
                                    fontSize: 14.sp,
                                  ),
                                ),
                                Gap(8.h),
                                ...rawContacts.asMap().entries.map((entry) {
                                  final index = entry.key;
                                  final contact = entry.value;
                                  return Container(
                                    margin: EdgeInsets.only(bottom: 8.h),
                                    padding: EdgeInsets.all(8.w),
                                    decoration: BoxDecoration(
                                      color: context.colors.surface,
                                      borderRadius: BorderRadius.circular(4.r),
                                    ),
                                    child: Column(
                                      crossAxisAlignment: CrossAxisAlignment.start,
                                      children: [
                                        Text(
                                          'Contact #$index',
                                          style: TextStyle(
                                            color: context.colors.primary,
                                            fontSize: 12.sp,
                                            fontWeight: FontWeight.bold,
                                          ),
                                        ),
                                        Text(
                                          'name: ${contact.name}',
                                          style: TextStyle(
                                            color: context.colors.mutedForeground,
                                            fontSize: 10.sp,
                                          ),
                                        ),
                                        Text(
                                          'displayNameOrName: ${contact.displayNameOrName}',
                                          style: TextStyle(
                                            color: context.colors.mutedForeground,
                                            fontSize: 10.sp,
                                          ),
                                        ),
                                        Text(
                                          'publicKey: ${contact.publicKey}',
                                          style: TextStyle(
                                            color: context.colors.mutedForeground,
                                            fontSize: 10.sp,
                                          ),
                                        ),
                                        Text(
                                          'nip05: ${contact.nip05 ?? "null"}',
                                          style: TextStyle(
                                            color: context.colors.mutedForeground,
                                            fontSize: 10.sp,
                                          ),
                                        ),
                                        Text(
                                          'about: ${contact.about ?? "null"}',
                                          style: TextStyle(
                                            color: context.colors.mutedForeground,
                                            fontSize: 10.sp,
                                          ),
                                        ),
                                      ],
                                    ),
                                  );
                                }),
                              ],
                            ),
                          ),
                        ),
                        SliverToBoxAdapter(child: Gap(16.h)),
                      ],
                      // Show temporary contact if valid public key and no matches
                      if (showTempContact) ...[
                        SliverToBoxAdapter(
                          child: Container(
                            margin: EdgeInsets.symmetric(horizontal: 24.w),
                            child:
                                _isLoadingMetadata
                                    ? Padding(
                                      padding: EdgeInsets.symmetric(vertical: 8.h),
                                      child: Row(
                                        children: [
                                          Container(
                                            width: 56.w,
                                            height: 56.w,
                                            decoration: BoxDecoration(
                                              color: context.colors.baseMuted,
                                              borderRadius: BorderRadius.circular(30.r),
                                            ),
                                            child: const Center(
                                              child: CircularProgressIndicator(),
                                            ),
                                          ),
                                          Gap(12.w),
                                          Expanded(
                                            child: Column(
                                              crossAxisAlignment: CrossAxisAlignment.start,
                                              children: [
                                                Text(
                                                  'Loading metadata...',
                                                  style: TextStyle(
                                                    color: context.colors.mutedForeground,
                                                    fontSize: 16.sp,
                                                  ),
                                                ),
                                                Gap(2.h),
                                                Text(
                                                  _searchQuery.length > 20
                                                      ? '${_searchQuery.substring(0, 20)}...'
                                                      : _searchQuery,
                                                  style: TextStyle(
                                                    color: context.colors.mutedForeground,
                                                    fontSize: 12.sp,
                                                  ),
                                                ),
                                              ],
                                            ),
                                          ),
                                        ],
                                      ),
                                    )
                                    : ContactListTile(
                                      contact: _tempContact!,
                                      onTap: () {
                                        StartSecureChatBottomSheet.show(
                                          context: context,
                                          name: _tempContact!.displayNameOrName,
                                          nip05: _tempContact!.nip05 ?? '',
                                          pubkey: _tempContact!.publicKey,
                                          bio: _tempContact!.about,
                                          imagePath: _tempContact!.imagePath,
                                          onChatCreated: () {
                                            Navigator.pop(context);
                                          },
                                        );
                                      },
                                    ),
                          ),
                        ),
                        SliverToBoxAdapter(child: Gap(16.h)),
                      ],
                      // Contacts list
                      if (filteredContacts.isEmpty && !showTempContact)
                        SliverFillRemaining(
                          child: Center(
                            child:
                                _isLoadingMetadata
                                    ? const CircularProgressIndicator()
                                    : Text(
                                      _searchQuery.isEmpty
                                          ? 'No contacts found'
                                          : _isValidPublicKey(_searchQuery)
                                          ? 'Loading metadata...'
                                          : 'No contacts match your search',
                                      style: TextStyle(
                                        color: context.colors.mutedForeground,
                                        fontSize: 16.sp,
                                      ),
                                    ),
                          ),
                        )
                      else
                        SliverList(
                          delegate: SliverChildBuilderDelegate(
                            (context, index) {
                              final contact = filteredContacts[index];
                              return Padding(
                                padding: EdgeInsets.symmetric(horizontal: 24.w),
                                child: ContactListTile(
                                  contact: contact,
                                  enableSwipeToDelete: true,
                                  onTap: () {
                                    StartSecureChatBottomSheet.show(
                                      context: context,
                                      name: contact.displayNameOrName,
                                      nip05: contact.nip05 ?? '',
                                      pubkey: contact.publicKey,
                                      bio: contact.about,
                                      imagePath: contact.imagePath,
                                      onChatCreated: () {
                                        Navigator.pop(context);
                                      },
                                    );
                                  },
                                  onDelete: () async {
                                    try {
                                      final realPublicKey = ref
                                          .read(contactsProvider.notifier)
                                          .getPublicKeyForContact(contact.publicKey);
                                      if (realPublicKey != null) {
                                        await ref
                                            .read(contactsProvider.notifier)
                                            .removeContactByPublicKey(realPublicKey);
                                        if (context.mounted) {
                                          ref.showSuccessToast('Contact removed successfully');
                                        }
                                      }
                                    } catch (e) {
                                      if (context.mounted) {
                                        ref.showErrorToast('Failed to remove contact: $e');
                                      }
                                    }
                                  },
                                ),
                              );
                            },
                            childCount: filteredContacts.length,
                          ),
                        ),
                    ],
                  ),
>>>>>>> a11516bf
        ),
      ],
    );
  }
}<|MERGE_RESOLUTION|>--- conflicted
+++ resolved
@@ -317,6 +317,123 @@
           ),
         ],
       ),
+    );
+  }
+
+  Widget _buildMainOptions() {
+    return Column(
+      children: [
+        // New Group Chat option
+        GestureDetector(
+          onTap: () {
+            Navigator.pop(context);
+            NewGroupChatSheet.show(context);
+          },
+          child: Padding(
+            padding: EdgeInsets.symmetric(horizontal: 24.w, vertical: 12.h),
+            child: Row(
+              children: [
+                SvgPicture.asset(
+                  AssetsPaths.icGroupChat,
+                  colorFilter: ColorFilter.mode(
+                    context.colors.mutedForeground,
+                    BlendMode.srcIn,
+                  ),
+                  width: 20.w,
+                  height: 20.w,
+                ),
+                Gap(10.w),
+                Expanded(
+                  child: Text(
+                    'New Group Chat',
+                    style: TextStyle(
+                      color: context.colors.mutedForeground,
+                      fontSize: 18.sp,
+                    ),
+                  ),
+                ),
+                SvgPicture.asset(
+                  AssetsPaths.icChevronRight,
+                  colorFilter: ColorFilter.mode(
+                    context.colors.mutedForeground,
+                    BlendMode.srcIn,
+                  ),
+                  width: 8.55.w,
+                  height: 15.w,
+                ),
+              ],
+            ),
+          ),
+        ),
+        // Help and Feedback option
+        GestureDetector(
+          onTap: () async {
+            Navigator.pop(context);
+
+            try {
+              final contactPk = await publicKeyFromString(
+                publicKeyString: kSupportNpub,
+              );
+              final metadata = await fetchMetadata(pubkey: contactPk);
+
+              final supportContact = ContactModel.fromMetadata(
+                publicKey: kSupportNpub,
+                metadata: metadata,
+              );
+
+              if (context.mounted) {
+                _handleContactTap(supportContact);
+              }
+            } catch (e) {
+              _logger.warning('Failed to fetch metadata for public key: $e');
+
+              final basicContact = ContactModel(
+                name: 'Unknown User',
+                publicKey: kSupportNpub,
+              );
+
+              if (context.mounted) {
+                _handleContactTap(basicContact);
+              }
+            }
+          },
+          child: Padding(
+            padding: EdgeInsets.symmetric(horizontal: 24.w, vertical: 12.h),
+            child: Row(
+              children: [
+                SvgPicture.asset(
+                  AssetsPaths.icFeedback,
+                  colorFilter: ColorFilter.mode(
+                    context.colors.mutedForeground,
+                    BlendMode.srcIn,
+                  ),
+                  width: 20.w,
+                  height: 20.w,
+                ),
+                Gap(10.w),
+                Expanded(
+                  child: Text(
+                    'Help and Feedback',
+                    style: TextStyle(
+                      color: context.colors.mutedForeground,
+                      fontSize: 18.sp,
+                    ),
+                  ),
+                ),
+                SvgPicture.asset(
+                  AssetsPaths.icChevronRight,
+                  colorFilter: ColorFilter.mode(
+                    context.colors.mutedForeground,
+                    BlendMode.srcIn,
+                  ),
+                  width: 8.55.w,
+                  height: 15.w,
+                ),
+              ],
+            ),
+          ),
+        ),
+      ],
     );
   }
 
@@ -419,412 +536,112 @@
               contactsState.isLoading
                   ? const Center(child: CircularProgressIndicator())
                   : contactsState.error != null
-<<<<<<< HEAD
                   ? _buildErrorWidget(contactsState.error!)
-                  : _buildContactsList(showTempContact, filteredContacts),
-=======
-                  ? Center(
-                    child: Column(
-                      mainAxisAlignment: MainAxisAlignment.center,
-                      children: [
-                        Text(
-                          'Error loading contacts',
-                          style: TextStyle(
-                            color: context.colors.mutedForeground,
-                            fontSize: 16.sp,
+                  : Column(
+                    children: [
+                      // Main options (New Group Chat, Help & Feedback)
+                      _buildMainOptions(),
+                      // DEBUG: Raw contacts section
+                      if (_searchQuery.toLowerCase() == 'debug') ...[
+                        Gap(16.h),
+                        Container(
+                          margin: EdgeInsets.symmetric(horizontal: 24.w),
+                          padding: EdgeInsets.all(16.w),
+                          decoration: BoxDecoration(
+                            color: context.colors.baseMuted,
+                            borderRadius: BorderRadius.circular(8.r),
+                          ),
+                          child: Column(
+                            crossAxisAlignment: CrossAxisAlignment.start,
+                            children: [
+                              Text(
+                                'DEBUG: Raw Contacts Data',
+                                style: TextStyle(
+                                  color: context.colors.primary,
+                                  fontSize: 16.sp,
+                                  fontWeight: FontWeight.bold,
+                                ),
+                              ),
+                              Gap(8.h),
+                              Text(
+                                'Total raw contacts: ${rawContacts.length}',
+                                style: TextStyle(
+                                  color: context.colors.mutedForeground,
+                                  fontSize: 14.sp,
+                                ),
+                              ),
+                              Gap(8.h),
+                              ...rawContacts.asMap().entries.map((entry) {
+                                final index = entry.key;
+                                final contact = entry.value;
+                                return Container(
+                                  margin: EdgeInsets.only(bottom: 8.h),
+                                  padding: EdgeInsets.all(8.w),
+                                  decoration: BoxDecoration(
+                                    color: context.colors.surface,
+                                    borderRadius: BorderRadius.circular(4.r),
+                                  ),
+                                  child: Column(
+                                    crossAxisAlignment: CrossAxisAlignment.start,
+                                    children: [
+                                      Text(
+                                        'Contact #$index',
+                                        style: TextStyle(
+                                          color: context.colors.primary,
+                                          fontSize: 12.sp,
+                                          fontWeight: FontWeight.bold,
+                                        ),
+                                      ),
+                                      Text(
+                                        'name: ${contact.name}',
+                                        style: TextStyle(
+                                          color: context.colors.mutedForeground,
+                                          fontSize: 10.sp,
+                                        ),
+                                      ),
+                                      Text(
+                                        'displayNameOrName: ${contact.displayNameOrName}',
+                                        style: TextStyle(
+                                          color: context.colors.mutedForeground,
+                                          fontSize: 10.sp,
+                                        ),
+                                      ),
+                                      Text(
+                                        'publicKey: ${contact.publicKey}',
+                                        style: TextStyle(
+                                          color: context.colors.mutedForeground,
+                                          fontSize: 10.sp,
+                                        ),
+                                      ),
+                                      Text(
+                                        'nip05: ${contact.nip05 ?? "null"}',
+                                        style: TextStyle(
+                                          color: context.colors.mutedForeground,
+                                          fontSize: 10.sp,
+                                        ),
+                                      ),
+                                      Text(
+                                        'about: ${contact.about ?? "null"}',
+                                        style: TextStyle(
+                                          color: context.colors.mutedForeground,
+                                          fontSize: 10.sp,
+                                        ),
+                                      ),
+                                    ],
+                                  ),
+                                );
+                              }),
+                            ],
                           ),
                         ),
-                        Gap(8.h),
-                        Text(
-                          contactsState.error!,
-                          style: TextStyle(
-                            color: context.colors.mutedForeground,
-                            fontSize: 12.sp,
-                          ),
-                          textAlign: TextAlign.center,
-                        ),
                         Gap(16.h),
-                        ElevatedButton(
-                          onPressed: _loadContacts,
-                          child: const Text('Retry'),
-                        ),
-                      ],
-                    ),
-                  )
-                  : CustomScrollView(
-                    controller: _scrollController,
-                    slivers: [
-                      // New Group Chat option
-                      SliverToBoxAdapter(
-                        child: GestureDetector(
-                          onTap: () {
-                            Navigator.pop(context);
-                            NewGroupChatSheet.show(context);
-                          },
-                          child: Padding(
-                            padding: EdgeInsets.symmetric(horizontal: 24.w, vertical: 12.h),
-                            child: Row(
-                              children: [
-                                SvgPicture.asset(
-                                  AssetsPaths.icGroupChat,
-                                  colorFilter: ColorFilter.mode(
-                                    context.colors.mutedForeground,
-                                    BlendMode.srcIn,
-                                  ),
-                                  width: 20.w,
-                                  height: 20.w,
-                                ),
-                                Gap(10.w),
-                                Expanded(
-                                  child: Text(
-                                    'New Group Chat',
-                                    style: TextStyle(
-                                      color: context.colors.mutedForeground,
-                                      fontSize: 18.sp,
-                                    ),
-                                  ),
-                                ),
-                                SvgPicture.asset(
-                                  AssetsPaths.icChevronRight,
-                                  colorFilter: ColorFilter.mode(
-                                    context.colors.mutedForeground,
-                                    BlendMode.srcIn,
-                                  ),
-                                  width: 8.55.w,
-                                  height: 15.w,
-                                ),
-                              ],
-                            ),
-                          ),
-                        ),
-                      ),
-                      // Help and Feedback option
-                      SliverToBoxAdapter(
-                        child: GestureDetector(
-                          onTap: () async {
-                            Navigator.pop(context);
-
-                            try {
-                              final contactPk = await publicKeyFromString(
-                                publicKeyString: kSupportNpub,
-                              );
-                              final metadata = await fetchMetadata(pubkey: contactPk);
-
-                              final supportContact = ContactModel.fromMetadata(
-                                publicKey: kSupportNpub,
-                                metadata: metadata,
-                              );
-
-                              if (context.mounted) {
-                                StartSecureChatBottomSheet.show(
-                                  context: context,
-                                  name: supportContact.displayNameOrName,
-                                  nip05: supportContact.nip05 ?? '',
-                                  pubkey: supportContact.publicKey,
-                                  bio: supportContact.about,
-                                  imagePath: supportContact.imagePath,
-                                  onChatCreated: () {
-                                    Navigator.pop(context);
-                                  },
-                                );
-                              }
-                            } catch (e) {
-                              _logger.warning('Failed to fetch metadata for public key: $e');
-
-                              final basicContact = ContactModel(
-                                name: 'Unknown User',
-                                publicKey: kSupportNpub,
-                              );
-
-                              if (context.mounted) {
-                                StartSecureChatBottomSheet.show(
-                                  context: context,
-                                  name: basicContact.displayNameOrName,
-                                  nip05: '',
-                                  pubkey: basicContact.publicKey,
-                                  bio: basicContact.about,
-                                  imagePath: basicContact.imagePath,
-                                  onChatCreated: () {
-                                    Navigator.pop(context);
-                                  },
-                                );
-                              }
-                            }
-                          },
-                          child: Padding(
-                            padding: EdgeInsets.symmetric(horizontal: 24.w, vertical: 12.h),
-                            child: Row(
-                              children: [
-                                SvgPicture.asset(
-                                  AssetsPaths.icFeedback,
-                                  colorFilter: ColorFilter.mode(
-                                    context.colors.mutedForeground,
-                                    BlendMode.srcIn,
-                                  ),
-                                  width: 20.w,
-                                  height: 20.w,
-                                ),
-                                Gap(10.w),
-                                Expanded(
-                                  child: Text(
-                                    'Help and Feedback',
-                                    style: TextStyle(
-                                      color: context.colors.mutedForeground,
-                                      fontSize: 18.sp,
-                                    ),
-                                  ),
-                                ),
-                                SvgPicture.asset(
-                                  AssetsPaths.icChevronRight,
-                                  colorFilter: ColorFilter.mode(
-                                    context.colors.mutedForeground,
-                                    BlendMode.srcIn,
-                                  ),
-                                  width: 8.55.w,
-                                  height: 15.w,
-                                ),
-                              ],
-                            ),
-                          ),
-                        ),
-                      ),
-                      // DEBUG: Raw contacts section - type "debug" to see all raw contacts
-                      if (_searchQuery.toLowerCase() == 'debug') ...[
-                        SliverToBoxAdapter(
-                          child: Container(
-                            margin: EdgeInsets.symmetric(horizontal: 24.w),
-                            padding: EdgeInsets.all(16.w),
-                            decoration: BoxDecoration(
-                              color: context.colors.baseMuted,
-                              borderRadius: BorderRadius.circular(8.r),
-                            ),
-                            child: Column(
-                              crossAxisAlignment: CrossAxisAlignment.start,
-                              children: [
-                                Text(
-                                  'DEBUG: Raw Contacts Data',
-                                  style: TextStyle(
-                                    color: context.colors.primary,
-                                    fontSize: 16.sp,
-                                    fontWeight: FontWeight.bold,
-                                  ),
-                                ),
-                                Gap(8.h),
-                                Text(
-                                  'Total raw contacts: ${rawContacts.length}',
-                                  style: TextStyle(
-                                    color: context.colors.mutedForeground,
-                                    fontSize: 14.sp,
-                                  ),
-                                ),
-                                Gap(8.h),
-                                ...rawContacts.asMap().entries.map((entry) {
-                                  final index = entry.key;
-                                  final contact = entry.value;
-                                  return Container(
-                                    margin: EdgeInsets.only(bottom: 8.h),
-                                    padding: EdgeInsets.all(8.w),
-                                    decoration: BoxDecoration(
-                                      color: context.colors.surface,
-                                      borderRadius: BorderRadius.circular(4.r),
-                                    ),
-                                    child: Column(
-                                      crossAxisAlignment: CrossAxisAlignment.start,
-                                      children: [
-                                        Text(
-                                          'Contact #$index',
-                                          style: TextStyle(
-                                            color: context.colors.primary,
-                                            fontSize: 12.sp,
-                                            fontWeight: FontWeight.bold,
-                                          ),
-                                        ),
-                                        Text(
-                                          'name: ${contact.name}',
-                                          style: TextStyle(
-                                            color: context.colors.mutedForeground,
-                                            fontSize: 10.sp,
-                                          ),
-                                        ),
-                                        Text(
-                                          'displayNameOrName: ${contact.displayNameOrName}',
-                                          style: TextStyle(
-                                            color: context.colors.mutedForeground,
-                                            fontSize: 10.sp,
-                                          ),
-                                        ),
-                                        Text(
-                                          'publicKey: ${contact.publicKey}',
-                                          style: TextStyle(
-                                            color: context.colors.mutedForeground,
-                                            fontSize: 10.sp,
-                                          ),
-                                        ),
-                                        Text(
-                                          'nip05: ${contact.nip05 ?? "null"}',
-                                          style: TextStyle(
-                                            color: context.colors.mutedForeground,
-                                            fontSize: 10.sp,
-                                          ),
-                                        ),
-                                        Text(
-                                          'about: ${contact.about ?? "null"}',
-                                          style: TextStyle(
-                                            color: context.colors.mutedForeground,
-                                            fontSize: 10.sp,
-                                          ),
-                                        ),
-                                      ],
-                                    ),
-                                  );
-                                }),
-                              ],
-                            ),
-                          ),
-                        ),
-                        SliverToBoxAdapter(child: Gap(16.h)),
-                      ],
-                      // Show temporary contact if valid public key and no matches
-                      if (showTempContact) ...[
-                        SliverToBoxAdapter(
-                          child: Container(
-                            margin: EdgeInsets.symmetric(horizontal: 24.w),
-                            child:
-                                _isLoadingMetadata
-                                    ? Padding(
-                                      padding: EdgeInsets.symmetric(vertical: 8.h),
-                                      child: Row(
-                                        children: [
-                                          Container(
-                                            width: 56.w,
-                                            height: 56.w,
-                                            decoration: BoxDecoration(
-                                              color: context.colors.baseMuted,
-                                              borderRadius: BorderRadius.circular(30.r),
-                                            ),
-                                            child: const Center(
-                                              child: CircularProgressIndicator(),
-                                            ),
-                                          ),
-                                          Gap(12.w),
-                                          Expanded(
-                                            child: Column(
-                                              crossAxisAlignment: CrossAxisAlignment.start,
-                                              children: [
-                                                Text(
-                                                  'Loading metadata...',
-                                                  style: TextStyle(
-                                                    color: context.colors.mutedForeground,
-                                                    fontSize: 16.sp,
-                                                  ),
-                                                ),
-                                                Gap(2.h),
-                                                Text(
-                                                  _searchQuery.length > 20
-                                                      ? '${_searchQuery.substring(0, 20)}...'
-                                                      : _searchQuery,
-                                                  style: TextStyle(
-                                                    color: context.colors.mutedForeground,
-                                                    fontSize: 12.sp,
-                                                  ),
-                                                ),
-                                              ],
-                                            ),
-                                          ),
-                                        ],
-                                      ),
-                                    )
-                                    : ContactListTile(
-                                      contact: _tempContact!,
-                                      onTap: () {
-                                        StartSecureChatBottomSheet.show(
-                                          context: context,
-                                          name: _tempContact!.displayNameOrName,
-                                          nip05: _tempContact!.nip05 ?? '',
-                                          pubkey: _tempContact!.publicKey,
-                                          bio: _tempContact!.about,
-                                          imagePath: _tempContact!.imagePath,
-                                          onChatCreated: () {
-                                            Navigator.pop(context);
-                                          },
-                                        );
-                                      },
-                                    ),
-                          ),
-                        ),
-                        SliverToBoxAdapter(child: Gap(16.h)),
                       ],
                       // Contacts list
-                      if (filteredContacts.isEmpty && !showTempContact)
-                        SliverFillRemaining(
-                          child: Center(
-                            child:
-                                _isLoadingMetadata
-                                    ? const CircularProgressIndicator()
-                                    : Text(
-                                      _searchQuery.isEmpty
-                                          ? 'No contacts found'
-                                          : _isValidPublicKey(_searchQuery)
-                                          ? 'Loading metadata...'
-                                          : 'No contacts match your search',
-                                      style: TextStyle(
-                                        color: context.colors.mutedForeground,
-                                        fontSize: 16.sp,
-                                      ),
-                                    ),
-                          ),
-                        )
-                      else
-                        SliverList(
-                          delegate: SliverChildBuilderDelegate(
-                            (context, index) {
-                              final contact = filteredContacts[index];
-                              return Padding(
-                                padding: EdgeInsets.symmetric(horizontal: 24.w),
-                                child: ContactListTile(
-                                  contact: contact,
-                                  enableSwipeToDelete: true,
-                                  onTap: () {
-                                    StartSecureChatBottomSheet.show(
-                                      context: context,
-                                      name: contact.displayNameOrName,
-                                      nip05: contact.nip05 ?? '',
-                                      pubkey: contact.publicKey,
-                                      bio: contact.about,
-                                      imagePath: contact.imagePath,
-                                      onChatCreated: () {
-                                        Navigator.pop(context);
-                                      },
-                                    );
-                                  },
-                                  onDelete: () async {
-                                    try {
-                                      final realPublicKey = ref
-                                          .read(contactsProvider.notifier)
-                                          .getPublicKeyForContact(contact.publicKey);
-                                      if (realPublicKey != null) {
-                                        await ref
-                                            .read(contactsProvider.notifier)
-                                            .removeContactByPublicKey(realPublicKey);
-                                        if (context.mounted) {
-                                          ref.showSuccessToast('Contact removed successfully');
-                                        }
-                                      }
-                                    } catch (e) {
-                                      if (context.mounted) {
-                                        ref.showErrorToast('Failed to remove contact: $e');
-                                      }
-                                    }
-                                  },
-                                ),
-                              );
-                            },
-                            childCount: filteredContacts.length,
-                          ),
-                        ),
+                      Expanded(
+                        child: _buildContactsList(showTempContact, filteredContacts),
+                      ),
                     ],
                   ),
->>>>>>> a11516bf
         ),
       ],
     );
