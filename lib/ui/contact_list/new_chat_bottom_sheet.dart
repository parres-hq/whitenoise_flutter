import 'package:flutter/material.dart';
import 'package:flutter_riverpod/flutter_riverpod.dart';
import 'package:flutter_screenutil/flutter_screenutil.dart';
import 'package:flutter_svg/svg.dart';
import 'package:gap/gap.dart';
import 'package:go_router/go_router.dart';
import 'package:logging/logging.dart';
import 'package:whitenoise/config/constants.dart';
import 'package:whitenoise/config/extensions/toast_extension.dart';
import 'package:whitenoise/config/providers/active_account_provider.dart';
import 'package:whitenoise/config/providers/contacts_provider.dart';
import 'package:whitenoise/config/providers/metadata_cache_provider.dart';
import 'package:whitenoise/domain/models/contact_model.dart';
import 'package:whitenoise/routing/chat_navigation_extension.dart';
import 'package:whitenoise/routing/routes.dart';
import 'package:whitenoise/ui/contact_list/new_group_chat_sheet.dart';
import 'package:whitenoise/ui/contact_list/start_chat_bottom_sheet.dart';
import 'package:whitenoise/ui/contact_list/widgets/contact_list_tile.dart';
import 'package:whitenoise/ui/core/themes/assets.dart';
import 'package:whitenoise/ui/core/themes/src/extensions.dart';
import 'package:whitenoise/ui/core/ui/wn_bottom_sheet.dart';
import 'package:whitenoise/ui/core/ui/wn_text_form_field.dart';
import 'package:whitenoise/utils/public_key_validation_extension.dart';

class NewChatBottomSheet extends ConsumerStatefulWidget {
  const NewChatBottomSheet({super.key});

  @override
  ConsumerState<NewChatBottomSheet> createState() => _NewChatBottomSheetState();

  static Future<void> show(BuildContext context) {
    return WnBottomSheet.show(
      context: context,
      title: 'New chat',
      blurSigma: 8.0,
      transitionDuration: const Duration(milliseconds: 400),
      useSafeArea: false,
      builder: (context) => const NewChatBottomSheet(),
    );
  }
}

class _NewChatBottomSheetState extends ConsumerState<NewChatBottomSheet> {
  final TextEditingController _searchController = TextEditingController();
  final ScrollController _scrollController = ScrollController();
  final FocusNode _searchFocusNode = FocusNode();
  String _searchQuery = '';
  final _logger = Logger('NewChatBottomSheet');
  ContactModel? _tempContact;
  bool _isLoadingMetadata = false;

  @override
  void initState() {
    super.initState();
    _searchController.addListener(_onSearchChanged);
    _scrollController.addListener(_onScrollChanged);
    // Load contacts when the widget initializes
    WidgetsBinding.instance.addPostFrameCallback((_) {
      _loadContacts();
    });
  }

  @override
  void dispose() {
    _searchController.removeListener(_onSearchChanged);
    _scrollController.removeListener(_onScrollChanged);
    _searchController.dispose();
    _scrollController.dispose();
    _searchFocusNode.dispose();
    super.dispose();
  }

  void _onSearchChanged() {
    setState(() {
      _searchQuery = _searchController.text;
      _tempContact = null;
    });

    // If it's a valid public key, fetch metadata
    if (_isValidPublicKey(_searchQuery)) {
      _fetchMetadataForPublicKey(_searchQuery);
    }
  }

  void _onScrollChanged() {
    // Unfocus the text field when user starts scrolling
    if (_searchFocusNode.hasFocus) {
      _searchFocusNode.unfocus();
    }
  }

  Future<void> _loadContacts() async {
    try {
      // Get the active account data directly
      final activeAccountData =
          await ref.read(activeAccountProvider.notifier).getActiveAccountData();

      if (activeAccountData != null) {
        _logger.info('NewChatBottomSheet: Found active account: ${activeAccountData.pubkey}');
        await ref.read(contactsProvider.notifier).loadContacts(activeAccountData.pubkey);
        _logger.info('NewChatBottomSheet: Contacts loaded successfully');
      } else {
        _logger.severe('NewChatBottomSheet: No active account found');
        if (mounted) {
          ref.showErrorToast('No active account found');
        }
      }
    } catch (e) {
      _logger.severe('NewChatBottomSheet: Error loading contacts: $e');
      if (mounted) {
        ref.showErrorToast('Error loading contacts: $e');
      }
    }
  }

  bool _isValidPublicKey(String input) {
    return input.trim().isValidPublicKey;
  }

  Future<void> _fetchMetadataForPublicKey(String publicKey) async {
    if (_isLoadingMetadata) return;

    setState(() {
      _isLoadingMetadata = true;
    });

    try {
      // Use metadata cache to fetch contact model
      final metadataCache = ref.read(metadataCacheProvider.notifier);
      final contactModel = await metadataCache.getContactModel(publicKey.trim());

      if (mounted) {
        setState(() {
          _tempContact = contactModel;
          _isLoadingMetadata = false;
        });
      }
    } catch (e) {
      _logger.warning('Failed to fetch metadata for public key: $e');
      if (mounted) {
        setState(() {
          _tempContact = ContactModel(
            displayName: 'Unknown User',
            publicKey: publicKey.trim(),
          );
          _isLoadingMetadata = false;
        });
      }
    }
  }

  List<ContactModel> _getFilteredContacts(List<ContactModel>? contacts) {
    if (contacts == null) return [];

    // 1. Deduplicate contacts with the same publicKey
    final Map<String, ContactModel> uniqueContacts = {};
    for (final contact in contacts) {
      final normalizedKey = contact.publicKey.trim().toLowerCase();
      if (normalizedKey.isEmpty) continue;
      uniqueContacts.putIfAbsent(normalizedKey, () => contact);
    }

    final deduplicatedContacts = uniqueContacts.values.toList();

    // 2. Apply search filter if needed
    final query = _searchQuery.trim().toLowerCase();
    final filteredContacts =
        query.isEmpty
            ? deduplicatedContacts
            : deduplicatedContacts.where((contact) {
              final displayName = contact.displayName.toLowerCase();
              final nip05 = contact.nip05?.toLowerCase() ?? '';
              final about = contact.about?.toLowerCase() ?? '';
              final publicKey = contact.publicKey.toLowerCase();

              return displayName.contains(query) ||
                  nip05.contains(query) ||
                  about.contains(query) ||
                  publicKey.contains(query);
            }).toList();

    // 3. Sort the filtered contacts alphabetically (Unknown User at bottom) for consistent ordering
    filteredContacts.sort((a, b) {
      final aName = a.displayName;
      final bName = b.displayName;

      // Put "Unknown User" entries at the bottom
      if (aName == 'Unknown User' && bName != 'Unknown User') return 1;
      if (bName == 'Unknown User' && aName != 'Unknown User') return -1;
      if (aName == 'Unknown User' && bName == 'Unknown User') return 0;

      // Normal alphabetical sorting for everything else
      return aName.toLowerCase().compareTo(bName.toLowerCase());
    });

    return filteredContacts;
  }

  Future<void> _handleContactTap(ContactModel contact) async {
    _logger.info('Starting chat flow with contact: ${contact.publicKey}');

    try {
      // Show the loading bottom sheet immediately
      if (mounted) {
        StartChatBottomSheet.show(
          context: context,
          contact: contact,
          onChatCreated: (groupData) {
            if (groupData != null && mounted) {
              WidgetsBinding.instance.addPostFrameCallback((_) {
                if (mounted) {
                  context.pop();
                  context.navigateToGroupChatAndPopToHome(groupData);
                }
              });
            }
          },
        );
      }
    } catch (e) {
      _logger.severe('Error handling contact tap: $e');
      if (mounted) {
        ref.showErrorToast('Failed to start chat: $e');
      }
    }
  }

  Future<void> _scanQRCode() async {
    // Navigate to the contact QR scan screen
    context.push(Routes.contactQrScan);
  }

  Widget _buildErrorWidget(String error) {
    return Center(
      child: Column(
        mainAxisAlignment: MainAxisAlignment.center,
        children: [
          Text(
            'Error loading contacts',
            style: TextStyle(
              color: context.colors.mutedForeground,
              fontSize: 16.sp,
            ),
          ),
          Gap(8.h),
          Text(
            error,
            style: TextStyle(
              color: context.colors.mutedForeground,
              fontSize: 12.sp,
            ),
            textAlign: TextAlign.center,
          ),
          Gap(16.h),
          ElevatedButton(
            onPressed: _loadContacts,
            child: const Text('Retry'),
          ),
        ],
      ),
    );
  }

  Widget _buildLoadingContactTile() {
    return Padding(
      padding: EdgeInsets.symmetric(vertical: 8.h),
      child: Row(
        children: [
          Container(
            width: 56.w,
            height: 56.w,
            decoration: BoxDecoration(
              color: context.colors.baseMuted,
              borderRadius: BorderRadius.circular(30.r),
            ),
            child: const Center(
              child: CircularProgressIndicator(),
            ),
          ),
          Gap(12.w),
          Expanded(
            child: Column(
              crossAxisAlignment: CrossAxisAlignment.start,
              children: [
                Text(
                  'Loading metadata...',
                  style: TextStyle(
                    color: context.colors.mutedForeground,
                    fontSize: 16.sp,
                  ),
                ),
                Gap(2.h),
                Text(
                  _searchQuery.length > 20 ? '${_searchQuery.substring(0, 20)}...' : _searchQuery,
                  style: TextStyle(
                    color: context.colors.mutedForeground,
                    fontSize: 12.sp,
                  ),
                ),
              ],
            ),
          ),
        ],
      ),
    );
  }

  Widget _buildMainOptions() {
    return Column(
      children: [
        NewChatTile(
          title: 'New Group Chat',
          iconPath: AssetsPaths.icGroupChat,
          onTap: () {
            Navigator.pop(context);
            NewGroupChatSheet.show(context);
          },
        ),
        Gap(18.h),
        NewChatTile(
          title: 'Help and Feedback',
          iconPath: AssetsPaths.icFeedback,
          onTap: () async {
            Navigator.pop(context);

            try {
              // Use metadata cache for support contact
              final metadataCache = ref.read(metadataCacheProvider.notifier);
              final supportContact = await metadataCache.getContactModel(kSupportNpub);

              if (context.mounted) {
                _handleContactTap(supportContact);
              }
            } catch (e) {
              _logger.warning('Failed to fetch metadata for support contact: $e');

              final basicContact = ContactModel(
                displayName: 'Support',
                publicKey: kSupportNpub,
              );

              if (context.mounted) {
                _handleContactTap(basicContact);
              }
            }
          },
        ),
      ],
    );
  }

  Widget _buildContactsLoadingWidget() {
    return Center(
      child: SizedBox(
        width: 32.w,
        height: 32.w,
        child: CircularProgressIndicator(
          strokeWidth: 4.0,
          valueColor: AlwaysStoppedAnimation<Color>(context.colorScheme.onSurface),
        ),
      ),
    );
  }

  @override
  Widget build(BuildContext context) {
    final contactsState = ref.watch(contactsProvider);
    final filteredContacts = _getFilteredContacts(contactsState.contactModels);
    final rawContacts = contactsState.contactModels ?? [];

    final showTempContact =
        _searchQuery.isNotEmpty &&
        _isValidPublicKey(_searchQuery) &&
        filteredContacts.isEmpty &&
        _tempContact != null;

    return Column(
      children: [
        // Search field - not auto-focused
        WnTextFormField(
          controller: _searchController,
          focusNode: _searchFocusNode,
          hintText: 'Search contact or public key...',
          decoration: InputDecoration(
            prefixIcon: Padding(
<<<<<<< HEAD
              padding: EdgeInsets.only(left: 14.w, right: 4.w),
              child: Icon(
                CarbonIcons.search,
                color: context.colors.primary,
                size: 20.w,
=======
              padding: EdgeInsets.all(12.w),
              child: SvgPicture.asset(
                AssetsPaths.icSearch,
                colorFilter: ColorFilter.mode(
                  context.colors.primary,
                  BlendMode.srcIn,
                ),
                width: 20.sp,
                height: 20.sp,
>>>>>>> 09e32959
              ),
            ),
            suffixIcon: GestureDetector(
              onTap: _scanQRCode,
              child: Padding(
                padding: EdgeInsets.only(right: 14.w),
                child: SvgPicture.asset(
                  AssetsPaths.icScan,
                  width: 16.w,
                  height: 16.w,
                  colorFilter: ColorFilter.mode(
                    context.colors.primary,
                    BlendMode.srcIn,
                  ),
                ),
              ),
            ),
          ),
        ),
        Gap(16.h),
        // Scrollable content area that goes to bottom
        Expanded(
          child:
              contactsState.isLoading
                  ? _buildContactsLoadingWidget()
                  : contactsState.error != null
                  ? _buildErrorWidget(contactsState.error!)
                  : SingleChildScrollView(
                    controller: _scrollController,
                    child: Column(
                      children: [
                        // Main options (New Group Chat, Help & Feedback) - scrollable with content
                        Gap(26.h),
                        _buildMainOptions(),
                        Gap(26.h),
                        // DEBUG: Raw contacts section
                        if (_searchQuery.toLowerCase() == 'debug') ...[
                          Gap(16.h),
                          Container(
                            margin: EdgeInsets.symmetric(horizontal: 24.w),
                            padding: EdgeInsets.all(16.w),
                            decoration: BoxDecoration(
                              color: context.colors.baseMuted,
                              borderRadius: BorderRadius.circular(8.r),
                            ),
                            child: Column(
                              crossAxisAlignment: CrossAxisAlignment.start,
                              children: [
                                Text(
                                  'DEBUG: Raw Contacts Data',
                                  style: TextStyle(
                                    color: context.colors.primary,
                                    fontSize: 16.sp,
                                    fontWeight: FontWeight.bold,
                                  ),
                                ),
                                Gap(8.h),
                                Text(
                                  'Total raw contacts: ${rawContacts.length}',
                                  style: TextStyle(
                                    color: context.colors.mutedForeground,
                                    fontSize: 14.sp,
                                  ),
                                ),
                                Gap(8.h),
                                ...rawContacts.asMap().entries.map((entry) {
                                  final index = entry.key;
                                  final contact = entry.value;
                                  return Container(
                                    margin: EdgeInsets.only(bottom: 8.h),
                                    padding: EdgeInsets.all(8.w),
                                    decoration: BoxDecoration(
                                      color: context.colors.surface,
                                      borderRadius: BorderRadius.circular(4.r),
                                    ),
                                    child: Column(
                                      crossAxisAlignment: CrossAxisAlignment.start,
                                      children: [
                                        Text(
                                          'Contact #$index',
                                          style: TextStyle(
                                            color: context.colors.primary,
                                            fontSize: 12.sp,
                                            fontWeight: FontWeight.bold,
                                          ),
                                        ),
                                        Text(
                                          'name: ${contact.displayName}',
                                          style: TextStyle(
                                            color: context.colors.mutedForeground,
                                            fontSize: 10.sp,
                                          ),
                                        ),
                                        Text(
                                          'displayName: ${contact.displayName}',
                                          style: TextStyle(
                                            color: context.colors.mutedForeground,
                                            fontSize: 10.sp,
                                          ),
                                        ),
                                        Text(
                                          'publicKey: ${contact.publicKey}',
                                          style: TextStyle(
                                            color: context.colors.mutedForeground,
                                            fontSize: 10.sp,
                                          ),
                                        ),
                                        Text(
                                          'nip05: ${contact.nip05 ?? "null"}',
                                          style: TextStyle(
                                            color: context.colors.mutedForeground,
                                            fontSize: 10.sp,
                                          ),
                                        ),
                                        Text(
                                          'about: ${contact.about ?? "null"}',
                                          style: TextStyle(
                                            color: context.colors.mutedForeground,
                                            fontSize: 10.sp,
                                          ),
                                        ),
                                      ],
                                    ),
                                  );
                                }),
                              ],
                            ),
                          ),
                          Gap(16.h),
                        ],
                        // Contacts list - inline with scrollable content
                        if (showTempContact) ...[
                          _isLoadingMetadata
                              ? _buildLoadingContactTile()
                              : ContactListTile(
                                contact: _tempContact!,
                                onTap: () => _handleContactTap(_tempContact!),
                              ),
                          Gap(16.h),
                        ] else if (filteredContacts.isEmpty) ...[
                          SizedBox(
                            height: 200.h,
                            child: Center(
                              child:
                                  _isLoadingMetadata
                                      ? const CircularProgressIndicator()
                                      : Text(
                                        _searchQuery.isEmpty
                                            ? 'No contacts found'
                                            : _isValidPublicKey(_searchQuery)
                                            ? 'Loading metadata...'
                                            : 'No contacts match your search',
                                        style: TextStyle(
                                          color: context.colors.mutedForeground,
                                          fontSize: 16.sp,
                                        ),
                                      ),
                            ),
                          ),
                        ] else ...[
                          // Contacts list - all contacts as individual widgets in the scroll view
                          ...filteredContacts.map(
                            (contact) => Padding(
                              padding: EdgeInsets.only(bottom: 4.h),
                              child: ContactListTile(
                                contact: contact,
                                enableSwipeToDelete: true,
                                onTap: () => _handleContactTap(contact),
                                onDelete: () async {
                                  try {
                                    final realPublicKey = ref
                                        .read(contactsProvider.notifier)
                                        .getPublicKeyForContact(contact.publicKey);
                                    if (realPublicKey != null) {
                                      await ref
                                          .read(contactsProvider.notifier)
                                          .removeContactByPublicKey(realPublicKey);
                                      if (context.mounted) {
                                        ref.showSuccessToast('Contact removed successfully');
                                      }
                                    }
                                  } catch (e) {
                                    if (context.mounted) {
                                      ref.showErrorToast('Failed to remove contact: $e');
                                    }
                                  }
                                },
                              ),
                            ),
                          ),
                        ],
                        // Add bottom padding to ensure content can scroll past the bottom
                        Gap(60.h),
                      ],
                    ),
                  ),
        ),
      ],
    );
  }
}

class NewChatTile extends StatelessWidget {
  const NewChatTile({
    super.key,
    required this.onTap,
    required this.title,
    required this.iconPath,
  });

  final VoidCallback? onTap;
  final String title;
  final String iconPath;

  @override
  Widget build(BuildContext context) {
    return GestureDetector(
      onTap: onTap,
      child: Row(
        children: [
          SvgPicture.asset(
            iconPath,
            colorFilter: ColorFilter.mode(
              context.colors.primary,
              BlendMode.srcIn,
            ),
            width: 20.w,
            height: 20.w,
          ),
          Gap(10.w),
          Text(
            title,
            style: TextStyle(
              color: context.colors.primary,
              fontSize: 18.sp,
            ),
          ),
          Gap(8.w),

          SvgPicture.asset(
            AssetsPaths.icChevronRight,
            colorFilter: ColorFilter.mode(
              context.colors.primary,
              BlendMode.srcIn,
            ),
            width: 8.55.w,
            height: 15.w,
          ),
        ],
      ),
    );
  }
}<|MERGE_RESOLUTION|>--- conflicted
+++ resolved
@@ -383,13 +383,6 @@
           hintText: 'Search contact or public key...',
           decoration: InputDecoration(
             prefixIcon: Padding(
-<<<<<<< HEAD
-              padding: EdgeInsets.only(left: 14.w, right: 4.w),
-              child: Icon(
-                CarbonIcons.search,
-                color: context.colors.primary,
-                size: 20.w,
-=======
               padding: EdgeInsets.all(12.w),
               child: SvgPicture.asset(
                 AssetsPaths.icSearch,
@@ -399,7 +392,6 @@
                 ),
                 width: 20.sp,
                 height: 20.sp,
->>>>>>> 09e32959
               ),
             ),
             suffixIcon: GestureDetector(
