--- conflicted
+++ resolved
@@ -335,10 +335,6 @@
                   ],
                   pinned: true,
                 ),
-<<<<<<< HEAD
-=======
-
->>>>>>> 1d6bee4c
                 if (shouldShowRelayError)
                   SliverToBoxAdapter(
                     child:
@@ -473,34 +469,6 @@
                 ],
               ],
             ),
-
-<<<<<<< HEAD
-=======
-            if (shouldShowRelayError)
-              Positioned(
-                top: 64.h + kToolbarHeight,
-                left: 0,
-                right: 0,
-                child:
-                    WnHeadsUp(
-                      title: 'No Relays Connected',
-                      subtitle: 'The app won\'t work until you add at least one.',
-                      action: InkWell(
-                        child: Text(
-                          'Connect Relays',
-                          style: TextStyle(
-                            fontSize: 14.sp,
-                            color: context.colors.primary,
-                            fontWeight: FontWeight.w600,
-                            decoration: TextDecoration.underline,
-                          ),
-                        ),
-                        onTap: () => context.push(Routes.settingsNetwork),
-                      ),
-                    ).animate().fadeIn(),
-              ),
-
->>>>>>> 1d6bee4c
             if (chatItems.isNotEmpty)
               Positioned(bottom: 0, left: 0, right: 0, height: 54.h, child: const WnBottomFade()),
           ],
