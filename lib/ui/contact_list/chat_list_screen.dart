--- conflicted
+++ resolved
@@ -4,10 +4,8 @@
 import 'package:flutter_svg/flutter_svg.dart';
 import 'package:gap/gap.dart';
 import 'package:go_router/go_router.dart';
-import 'package:whitenoise/config/providers/active_account_provider.dart';
 import 'package:whitenoise/config/providers/chat_provider.dart';
 import 'package:whitenoise/config/providers/group_provider.dart';
-import 'package:whitenoise/config/providers/metadata_cache_provider.dart';
 import 'package:whitenoise/config/providers/polling_provider.dart';
 import 'package:whitenoise/config/providers/profile_provider.dart';
 import 'package:whitenoise/config/providers/profile_ready_card_provider.dart';
@@ -65,17 +63,6 @@
     super.dispose();
   }
 
-<<<<<<< HEAD
-  Future<void> _loadProfileData() async {
-    try {
-      await ref.read(profileProvider.notifier).fetchProfileData();
-    } catch (e) {
-      // Handle error silently for avatar
-    }
-  }
-
-=======
->>>>>>> 97fedde3
   @override
   Widget build(BuildContext context) {
     // Watch both groups and welcomes
@@ -83,8 +70,6 @@
     final welcomesList = ref.watch(welcomesProvider.select((state) => state.welcomes)) ?? [];
     final visibilityAsync = ref.watch(profileReadyCardVisibilityProvider);
 
-<<<<<<< HEAD
-=======
     // Cache profile data to avoid unnecessary rebuilds
     final profileData = ref.watch(profileProvider);
     final currentUserName = profileData.valueOrNull?.displayName ?? '';
@@ -92,7 +77,6 @@
         currentUserName.isNotEmpty == true ? currentUserName[0].toUpperCase() : '';
     final profileImagePath = profileData.valueOrNull?.picture ?? '';
 
->>>>>>> 97fedde3
     final chatItems = <ChatListItem>[];
 
     for (final group in groupList) {
@@ -129,14 +113,10 @@
                   child: InkWell(
                     borderRadius: BorderRadius.circular(16.r),
                     onTap: () => context.push(Routes.settings),
-<<<<<<< HEAD
-                    child: _buildProfileAvatar(),
-=======
                     child: ProfileAvatar(
                       profileImageUrl: profileImagePath,
                       userFirstLetter: userFirstLetter,
                     ),
->>>>>>> 97fedde3
                   ),
                 ),
                 actions: [
@@ -188,44 +168,44 @@
   }
 
   /// Build profile avatar that properly reacts to account switches and uses metadata cache
-  Widget _buildProfileAvatar() {
-    final activeAccountPubkey = ref.watch(activeAccountProvider);
-
-    if (activeAccountPubkey == null) {
-      // No active account, show fallback avatar
-      return const ProfileAvatar();
-    }
-
-    // Use metadata cache to get contact model for current account
-    return FutureBuilder(
-      // This future will rebuild when activeAccountPubkey changes
-      future: ref.read(metadataCacheProvider.notifier).getContactModel(activeAccountPubkey),
-      builder: (context, snapshot) {
-        if (snapshot.hasData) {
-          final contactModel = snapshot.data!;
-          final firstLetter =
-              contactModel.displayNameOrName.isNotEmpty
-                  ? contactModel.displayNameOrName[0].toUpperCase()
-                  : null;
-
-          return ProfileAvatar(
-            profileImageUrl: contactModel.imagePath,
-            userFirstLetter: firstLetter,
-          );
-        }
-
-        // While loading or on error, show fallback with account-based letter
-        final fallbackLetter =
-            activeAccountPubkey.isNotEmpty
-                ? activeAccountPubkey.substring(0, 1).toUpperCase()
-                : null;
-
-        return ProfileAvatar(
-          userFirstLetter: fallbackLetter,
-        );
-      },
-    );
-  }
+  // Widget _buildProfileAvatar() {
+  //   final activeAccountPubkey = ref.watch(activeAccountProvider);
+
+  //   if (activeAccountPubkey == null) {
+  //     // No active account, show fallback avatar
+  //     return const ProfileAvatar();
+  //   }
+
+  //   // Use metadata cache to get contact model for current account
+  //   return FutureBuilder(
+  //     // This future will rebuild when activeAccountPubkey changes
+  //     future: ref.read(metadataCacheProvider.notifier).getContactModel(activeAccountPubkey),
+  //     builder: (context, snapshot) {
+  //       if (snapshot.hasData) {
+  //         final contactModel = snapshot.data!;
+  //         final firstLetter =
+  //             contactModel.displayNameOrName.isNotEmpty
+  //                 ? contactModel.displayNameOrName[0].toUpperCase()
+  //                 : null;
+
+  //         return ProfileAvatar(
+  //           profileImageUrl: contactModel.imagePath,
+  //           userFirstLetter: firstLetter,
+  //         );
+  //       }
+
+  //       // While loading or on error, show fallback with account-based letter
+  //       final fallbackLetter =
+  //           activeAccountPubkey.isNotEmpty
+  //               ? activeAccountPubkey.substring(0, 1).toUpperCase()
+  //               : null;
+
+  //       return ProfileAvatar(
+  //         userFirstLetter: fallbackLetter,
+  //       );
+  //     },
+  //   );
+  // }
 }
 
 class _EmptyGroupList extends StatelessWidget {
