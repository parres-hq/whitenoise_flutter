--- conflicted
+++ resolved
@@ -95,12 +95,8 @@
     if (snapshot.connectionState == ConnectionState.waiting) {
       return fallback.isEmpty ? 'Loading...' : fallback;
     }
-<<<<<<< HEAD
-    return data?.displayName.isNotEmpty == true ? data!.displayName : fallback;
-=======
     final String name = data?.displayName ?? '';
     return name.isNotEmpty ? name : fallback;
->>>>>>> 89f85fec
   }
 
   String? _getDisplayImage(
