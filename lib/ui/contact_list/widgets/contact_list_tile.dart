import 'package:flutter/material.dart';
import 'package:flutter_screenutil/flutter_screenutil.dart';
import 'package:flutter_svg/svg.dart';
import 'package:gap/gap.dart';
import 'package:supa_carbon_icons/supa_carbon_icons.dart';

import '../../../domain/models/contact_model.dart';
import '../../core/themes/assets.dart';
import '../../core/themes/src/extensions.dart';

class ContactListTile extends StatelessWidget {
  final ContactModel contact;
  final bool isSelected;
  final VoidCallback? onTap;
  final VoidCallback? onDelete;
  final bool showCheck;
  final bool showExpansionArrow;
  final bool enableSwipeToDelete;

  const ContactListTile({
    required this.contact,
    this.onTap,
    this.onDelete,
    this.isSelected = false,
    this.showCheck = false,
    this.showExpansionArrow = false,
    this.enableSwipeToDelete = false,
    super.key,
  });

  @override
  Widget build(BuildContext context) {
    final contactTile = GestureDetector(
      onTap: onTap,
      child: Padding(
        padding: EdgeInsets.symmetric(vertical: 8.h),
        child: Row(
          children: [
            ClipRRect(
              borderRadius: BorderRadius.circular(30.r),
              child: Container(
                width: 56.w,
                height: 56.w,
                decoration: BoxDecoration(
                  color: Colors.orange,
                  borderRadius: BorderRadius.circular(30.r),
                ),
                child:
                    contact.imagePath != null && contact.imagePath!.isNotEmpty
                        ? Image.network(
                          contact.imagePath!,
                          width: 56.w,
                          height: 56.w,
                          fit: BoxFit.cover,
                          errorBuilder:
                              (context, error, stackTrace) => Center(
                                child: Text(
                                  contact.avatarLetter,
                                  style: TextStyle(
                                    color: context.colors.neutral,
                                    fontSize: 20.sp,
                                    fontWeight: FontWeight.bold,
                                  ),
                                ),
                              ),
                        )
                        : Center(
                          child: Text(
                            contact.avatarLetter,
                            style: TextStyle(
                              color: context.colors.neutral,
                              fontSize: 20.sp,
                              fontWeight: FontWeight.bold,
                            ),
                          ),
                        ),
              ),
            ),
            Gap(12.w),
            Expanded(
              child: Column(
                crossAxisAlignment: CrossAxisAlignment.start,
                children: [
                  Row(
                    children: [
                      Expanded(
                        child: Text(
                          contact.displayNameOrName,
                          style: TextStyle(
                            color: context.colors.secondaryForeground,
                            fontSize: 18.sp,
                            fontWeight: FontWeight.w500,
                          ),
                          overflow: TextOverflow.ellipsis,
                        ),
                      ),
                      Gap(6.w),
                      if (contact.nip05 != null && contact.nip05!.isNotEmpty)
                        SvgPicture.asset(
                          AssetsPaths.icVerifiedUser,
                          height: 12.w,
                          width: 12.w,
                        ),
                    ],
                  ),
                  // Show display name if different from name
                  if (contact.displayName != null &&
                      contact.displayName!.isNotEmpty &&
                      contact.displayName != contact.name) ...[
                    Gap(2.h),
                    Text(
                      contact.displayName!,
                      style: TextStyle(
                        color: context.colors.mutedForeground,
                        fontSize: 14.sp,
                        fontStyle: FontStyle.italic,
                      ),
                      overflow: TextOverflow.ellipsis,
                    ),
                  ],
                  // Show about if available
                  if (contact.about != null && contact.about!.isNotEmpty) ...[
                    Gap(2.h),
                    Text(
                      contact.about!.length > 60
                          ? '${contact.about!.substring(0, 60)}...'
                          : contact.about!,
                      style: TextStyle(
                        color: context.colors.mutedForeground,
                        fontSize: 12.sp,
                      ),
                      maxLines: 2,
                      overflow: TextOverflow.ellipsis,
                    ),
                  ],
                  // Show NIP-05 if available
                  if (contact.nip05 != null && contact.nip05!.isNotEmpty) ...[
                    Gap(2.h),
                    Text(
                      contact.nip05!,
                      style: TextStyle(
                        color: context.colors.mutedForeground,
                        fontSize: 12.sp,
                        fontWeight: FontWeight.w500,
                      ),
                      overflow: TextOverflow.ellipsis,
                    ),
                  ],
                  // Show website if available
                  if (contact.website != null && contact.website!.isNotEmpty) ...[
                    Gap(2.h),
                    Text(
                      contact.website!,
                      style: TextStyle(
                        color: context.colors.mutedForeground,
                        fontSize: 11.sp,
                        decoration: TextDecoration.underline,
                      ),
                      overflow: TextOverflow.ellipsis,
                    ),
                  ],
                  // Show lightning address if available
                  if (contact.lud16 != null && contact.lud16!.isNotEmpty) ...[
                    Gap(2.h),
                    Text(
                      '⚡ ${contact.lud16!}',
                      style: TextStyle(
                        color: context.colors.mutedForeground,
                        fontSize: 11.sp,
                      ),
                      overflow: TextOverflow.ellipsis,
                    ),
                  ],
                  // Public key display removed per user request
                ],
              ),
            ),
            if (showCheck) ...[
              Gap(16.w),
              Container(
                width: 18.w,
                height: 18.w,
                decoration: BoxDecoration(
                  border: Border.all(
<<<<<<< HEAD
                    color:
                        isSelected
                            ? context.colors.primary
                            : context.colors.baseMuted,
=======
                    color: isSelected ? AppColors.glitch950 : AppColors.glitch200,
>>>>>>> 50690dcd
                    width: 1.5.w,
                  ),
                  color:
                      isSelected ? context.colors.primary : Colors.transparent,
                ),
                child: isSelected ? Icon(Icons.check, size: 12.w, color: Colors.white) : null,
              ),
            ] else if (showExpansionArrow) ...[
              Gap(16.w),
              SvgPicture.asset(AssetsPaths.icExpand, width: 11.w, height: 18.w),
            ],
          ],
        ),
      ),
    );

    // If swipe to delete is enabled, wrap with Dismissible
    if (enableSwipeToDelete && onDelete != null) {
      return Dismissible(
        key: Key(contact.publicKey),
        direction: DismissDirection.endToStart,
        confirmDismiss: (direction) async {
          // Show confirmation dialog
          return await showDialog<bool>(
            context: context,
            builder:
                (context) => AlertDialog(
                  title: const Text('Remove Contact'),
                  content: Text(
                    'Are you sure you want to remove ${contact.displayNameOrName} from your contacts?',
                  ),
                  actions: [
                    TextButton(
                      onPressed: () => Navigator.of(context).pop(false),
                      child: const Text('Cancel'),
                    ),
                    TextButton(
                      onPressed: () => Navigator.of(context).pop(true),
                      style: TextButton.styleFrom(foregroundColor: Colors.red),
                      child: const Text('Remove'),
                    ),
                  ],
                ),
          );
        },
        onDismissed: (direction) {
          onDelete!();
        },
        background: Container(
          alignment: Alignment.centerRight,
          padding: EdgeInsets.only(right: 24.w),
          color: Colors.red,
          child: Icon(CarbonIcons.trash_can, color: Colors.white, size: 24.w),
        ),
        child: contactTile,
      );
    }

    return contactTile;
  }
}<|MERGE_RESOLUTION|>--- conflicted
+++ resolved
@@ -182,18 +182,10 @@
                 height: 18.w,
                 decoration: BoxDecoration(
                   border: Border.all(
-<<<<<<< HEAD
-                    color:
-                        isSelected
-                            ? context.colors.primary
-                            : context.colors.baseMuted,
-=======
-                    color: isSelected ? AppColors.glitch950 : AppColors.glitch200,
->>>>>>> 50690dcd
+                    color: isSelected ? context.colors.primary : context.colors.baseMuted,
                     width: 1.5.w,
                   ),
-                  color:
-                      isSelected ? context.colors.primary : Colors.transparent,
+                  color: isSelected ? context.colors.primary : Colors.transparent,
                 ),
                 child: isSelected ? Icon(Icons.check, size: 12.w, color: Colors.white) : null,
               ),
