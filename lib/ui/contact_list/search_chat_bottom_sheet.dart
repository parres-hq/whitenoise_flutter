import 'package:flutter/material.dart';
import 'package:flutter_riverpod/flutter_riverpod.dart';
import 'package:flutter_screenutil/flutter_screenutil.dart';
import 'package:gap/gap.dart';
import 'package:whitenoise/config/providers/active_account_provider.dart';
import 'package:whitenoise/config/providers/contacts_provider.dart';
import 'package:whitenoise/domain/dummy_data/dummy_chats.dart';
import 'package:whitenoise/domain/models/chat_model.dart';
import 'package:whitenoise/domain/models/contact_model.dart';
import 'package:whitenoise/src/rust/api.dart';
import 'package:whitenoise/ui/contact_list/widgets/contact_list_tile.dart';
import 'package:whitenoise/ui/core/ui/custom_bottom_sheet.dart';
import 'package:whitenoise/ui/core/ui/custom_textfield.dart';

class SearchChatBottomSheet extends ConsumerStatefulWidget {
  const SearchChatBottomSheet({super.key});

  @override
  ConsumerState<SearchChatBottomSheet> createState() => _SearchChatBottomSheetState();

  static Future<void> show(BuildContext context) {
    return CustomBottomSheet.show(
      context: context,
      title: 'Search',
      barrierColor: Colors.transparent,
      blurSigma: 8.0,
      transitionDuration: const Duration(milliseconds: 400),
      builder: (_) => const SearchChatBottomSheet(),
    );
  }
}

class _SearchChatBottomSheetState extends ConsumerState<SearchChatBottomSheet> {
  final TextEditingController _searchController = TextEditingController();
  String _searchQuery = '';
  bool _hasSearchResults = false;
  final Map<String, PublicKey> _publicKeyMap = {}; // Map ContactModel.publicKey to real PublicKey

  @override
  void initState() {
    super.initState();
    _searchController.addListener(_onSearchChanged);
    // Load contacts when the widget initializes
    WidgetsBinding.instance.addPostFrameCallback((_) {
      _loadContacts();
    });
  }

  @override
  void dispose() {
    _searchController.removeListener(_onSearchChanged);
    _searchController.dispose();
    super.dispose();
  }

  void _onSearchChanged() {
    setState(() {
      _searchQuery = _searchController.text;
      _hasSearchResults = _searchQuery.isNotEmpty;
    });
  }

  Future<void> _loadContacts() async {
    try {
      // Get the active account data directly
      final activeAccountData =
          await ref.read(activeAccountProvider.notifier).getActiveAccountData();

<<<<<<< HEAD
      // If pubkey is null, try to load the account first
      if (accountState.pubkey == null) {
        await ref.read(accountProvider.notifier).loadAccountData();
        final updatedAccountState = ref.read(accountProvider);

        if (updatedAccountState.pubkey == null) {
          // Still no pubkey, show error
          // Handle error through proper method
          debugPrint('No active account found. Please login first.');
          return;
=======
      if (activeAccountData != null) {
        debugPrint('SearchChatBottomSheet: Found active account: ${activeAccountData.pubkey}');
        await ref.read(contactsProvider.notifier).loadContacts(activeAccountData.pubkey);
        debugPrint('SearchChatBottomSheet: Contacts loaded successfully');
      } else {
        debugPrint('SearchChatBottomSheet: No active account found');
        if (mounted) {
          ScaffoldMessenger.of(context).showSnackBar(
            const SnackBar(
              content: Text('No active account found'),
              backgroundColor: Colors.red,
            ),
          );
>>>>>>> b0e740e9
        }
      }
    } catch (e) {
      debugPrint('SearchChatBottomSheet: Error loading contacts: $e');
      if (mounted) {
        ScaffoldMessenger.of(context).showSnackBar(
          SnackBar(
            content: Text('Error loading contacts: $e'),
            backgroundColor: Colors.red,
          ),
        );
      }
    }
  }

  List<ContactModel> _getFilteredContacts(Map<PublicKey, MetadataData?>? contacts) {
    if (_searchQuery.isEmpty || contacts == null) return [];

    final contactModels = <ContactModel>[];
    for (final entry in contacts.entries) {
      final contactModel = ContactModel.fromMetadata(
        publicKey: entry.key.hashCode.toString(), // Temporary ID for UI
        metadata: entry.value,
      );
      // Store the real PublicKey reference for operations
      _publicKeyMap[contactModel.publicKey] = entry.key;
      contactModels.add(contactModel);
    }

    return contactModels
        .where(
          (contact) =>
              contact.name.toLowerCase().contains(_searchQuery.toLowerCase()) ||
              contact.displayNameOrName.toLowerCase().contains(
                _searchQuery.toLowerCase(),
              ) ||
              (contact.nip05?.toLowerCase().contains(
                    _searchQuery.toLowerCase(),
                  ) ??
                  false) ||
              contact.publicKey.toLowerCase().contains(
                _searchQuery.toLowerCase(),
              ),
        )
        .toList();
  }

  List<ChatModel> _getFilteredChats() {
    if (_searchQuery.isEmpty) return [];

    return dummyChats
        .where(
          (chat) =>
              chat.name.toLowerCase().contains(_searchQuery.toLowerCase()) ||
              chat.lastMessage.toLowerCase().contains(
                _searchQuery.toLowerCase(),
              ),
        )
        .toList();
  }

  @override
  Widget build(BuildContext context) {
    final contactsState = ref.watch(contactsProvider);
    final filteredContacts = _getFilteredContacts(contactsState.contacts);
    final filteredChats = _getFilteredChats();

    return Column(
      children: [
        CustomTextField(
          textController: _searchController,
          hintText: 'Search contacts and chats...',
        ),
        if (_hasSearchResults) ...[
          Expanded(
            child: ListView(
              padding: EdgeInsets.symmetric(horizontal: 16.w),
              children: [
                // Chats section
                if (filteredChats.isNotEmpty) ...[
                  Gap(24.h),
                  Padding(
                    padding: EdgeInsets.symmetric(vertical: 8.h),
                    child: Align(
                      alignment: Alignment.centerLeft,
                      child: Text('Chats', style: TextStyle(fontSize: 24.sp)),
                    ),
                  ),
                  ...filteredChats.map(
                    (chat) => ListTile(
                      leading: CircleAvatar(
                        radius: 20.r,
                        backgroundImage:
                            chat.imagePath.isNotEmpty ? AssetImage(chat.imagePath) : null,
                        backgroundColor: Colors.orange,
                        child:
                            chat.imagePath.isEmpty
                                ? Text(
                                  chat.name.isNotEmpty ? chat.name[0].toUpperCase() : '?',
                                  style: TextStyle(
                                    color: Colors.white,
                                    fontSize: 16.sp,
                                    fontWeight: FontWeight.bold,
                                  ),
                                )
                                : null,
                      ),
                      title: Text(
                        chat.name,
                        style: TextStyle(
                          fontSize: 16.sp,
                          fontWeight: FontWeight.w500,
                        ),
                      ),
                      subtitle: Text(
                        chat.lastMessage,
                        style: TextStyle(
                          fontSize: 14.sp,
                          color: Colors.grey[600],
                        ),
                        maxLines: 1,
                        overflow: TextOverflow.ellipsis,
                      ),
                      trailing: Column(
                        mainAxisAlignment: MainAxisAlignment.center,
                        children: [
                          Text(
                            chat.time,
                            style: TextStyle(
                              fontSize: 12.sp,
                              color: Colors.grey[600],
                            ),
                          ),
                          if (chat.unreadCount > 0) ...[
                            Gap(4.h),
                            Container(
                              padding: EdgeInsets.symmetric(
                                horizontal: 6.w,
                                vertical: 2.h,
                              ),
                              decoration: BoxDecoration(
                                color: Colors.red,
                                borderRadius: BorderRadius.circular(10.r),
                              ),
                              child: Text(
                                chat.unreadCount.toString(),
                                style: TextStyle(
                                  color: Colors.white,
                                  fontSize: 10.sp,
                                  fontWeight: FontWeight.bold,
                                ),
                              ),
                            ),
                          ],
                        ],
                      ),
                      onTap: () {
                        // Handle chat tap
                        Navigator.pop(context);
                      },
                    ),
                  ),
                ],

                // Contacts section
                if (filteredContacts.isNotEmpty) ...[
                  Gap(24.h),
                  Padding(
                    padding: EdgeInsets.symmetric(vertical: 8.h),
                    child: Align(
                      alignment: Alignment.centerLeft,
                      child: Text(
                        'Contacts',
                        style: TextStyle(fontSize: 24.sp),
                      ),
                    ),
                  ),
                  ...filteredContacts.map(
                    (contact) => ContactListTile(
                      contact: contact,
                      enableSwipeToDelete: true,
                      onDelete: () async {
                        try {
                          // Get the real PublicKey from our map
                          final realPublicKey = _publicKeyMap[contact.publicKey];
                          if (realPublicKey != null) {
                            // Use the proper method to remove contact from Rust backend
                            await ref
                                .read(contactsProvider.notifier)
                                .removeContactByPublicKey(realPublicKey);

                            if (mounted) {
                              ScaffoldMessenger.of(context).showSnackBar(
                                const SnackBar(
                                  content: Text('Contact removed successfully'),
                                ),
                              );
                            }
                          }
                        } catch (e) {
                          if (mounted) {
                            ScaffoldMessenger.of(context).showSnackBar(
                              SnackBar(
                                content: Text('Failed to remove contact: $e'),
                              ),
                            );
                          }
                        }
                      },
                    ),
                  ),
                ],

                // No results
                if (filteredChats.isEmpty && filteredContacts.isEmpty) ...[
                  Gap(100.h),
                  Center(
                    child: Text(
                      'No chats or contacts found for "$_searchQuery"',
                      style: TextStyle(fontSize: 16.sp, color: Colors.grey),
                    ),
                  ),
                ],
              ],
            ),
          ),
        ],
        if (!_hasSearchResults) ...[
          Expanded(
            child: Center(
              child: Text(
                'Type to search contacts and chats',
                style: TextStyle(fontSize: 16.sp, color: Colors.grey),
              ),
            ),
          ),
        ],
      ],
    );
  }
}<|MERGE_RESOLUTION|>--- conflicted
+++ resolved
@@ -9,6 +9,7 @@
 import 'package:whitenoise/domain/models/contact_model.dart';
 import 'package:whitenoise/src/rust/api.dart';
 import 'package:whitenoise/ui/contact_list/widgets/contact_list_tile.dart';
+import 'package:whitenoise/ui/core/themes/src/extensions.dart';
 import 'package:whitenoise/ui/core/ui/custom_bottom_sheet.dart';
 import 'package:whitenoise/ui/core/ui/custom_textfield.dart';
 
@@ -66,18 +67,6 @@
       final activeAccountData =
           await ref.read(activeAccountProvider.notifier).getActiveAccountData();
 
-<<<<<<< HEAD
-      // If pubkey is null, try to load the account first
-      if (accountState.pubkey == null) {
-        await ref.read(accountProvider.notifier).loadAccountData();
-        final updatedAccountState = ref.read(accountProvider);
-
-        if (updatedAccountState.pubkey == null) {
-          // Still no pubkey, show error
-          // Handle error through proper method
-          debugPrint('No active account found. Please login first.');
-          return;
-=======
       if (activeAccountData != null) {
         debugPrint('SearchChatBottomSheet: Found active account: ${activeAccountData.pubkey}');
         await ref.read(contactsProvider.notifier).loadContacts(activeAccountData.pubkey);
@@ -86,12 +75,11 @@
         debugPrint('SearchChatBottomSheet: No active account found');
         if (mounted) {
           ScaffoldMessenger.of(context).showSnackBar(
-            const SnackBar(
-              content: Text('No active account found'),
-              backgroundColor: Colors.red,
+            SnackBar(
+              content: const Text('No active account found'),
+              backgroundColor: context.colors.destructive,
             ),
           );
->>>>>>> b0e740e9
         }
       }
     } catch (e) {
@@ -100,7 +88,7 @@
         ScaffoldMessenger.of(context).showSnackBar(
           SnackBar(
             content: Text('Error loading contacts: $e'),
-            backgroundColor: Colors.red,
+            backgroundColor: context.colors.destructive,
           ),
         );
       }
@@ -283,7 +271,7 @@
                                 .read(contactsProvider.notifier)
                                 .removeContactByPublicKey(realPublicKey);
 
-                            if (mounted) {
+                            if (context.mounted) {
                               ScaffoldMessenger.of(context).showSnackBar(
                                 const SnackBar(
                                   content: Text('Contact removed successfully'),
@@ -292,7 +280,7 @@
                             }
                           }
                         } catch (e) {
-                          if (mounted) {
+                          if (context.mounted) {
                             ScaffoldMessenger.of(context).showSnackBar(
                               SnackBar(
                                 content: Text('Failed to remove contact: $e'),
