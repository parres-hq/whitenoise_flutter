--- conflicted
+++ resolved
@@ -141,71 +141,6 @@
     final contactsState = ref.watch(contactsProvider);
     final filteredContacts = _getFilteredContacts(contactsState.contacts);
 
-<<<<<<< HEAD
-    return Column(
-      children: [
-        CustomTextField(
-          textController: _searchController,
-          hintText: 'Search contact or public key...',
-        ),
-        Expanded(
-          child:
-              contactsState.isLoading
-                  ? const Center(child: CircularProgressIndicator())
-                  : contactsState.error != null
-                  ? Center(
-                    child: Column(
-                      mainAxisAlignment: MainAxisAlignment.center,
-                      children: [
-                        Text(
-                          'Error loading contacts',
-                          style: TextStyle(fontSize: 16.sp),
-                        ),
-                        Text(
-                          contactsState.error!,
-                          style: TextStyle(fontSize: 12.sp, color: Colors.grey),
-                          textAlign: TextAlign.center,
-                        ),
-                        ElevatedButton(
-                          onPressed: _loadContacts,
-                          child: const Text('Retry'),
-                        ),
-                      ],
-                    ),
-                  )
-                  : filteredContacts.isEmpty
-                  ? Center(
-                    child: Text(
-                      _searchQuery.isEmpty ? 'No contacts found' : 'No contacts match your search',
-                      style: TextStyle(fontSize: 16.sp),
-                    ),
-                  )
-                  : ListView.builder(
-                    padding: EdgeInsets.symmetric(
-                      horizontal: 16.w,
-                      vertical: 8.h,
-                    ),
-                    itemCount: filteredContacts.length,
-                    itemBuilder: (context, index) {
-                      final contact = filteredContacts[index];
-                      final isSelected = _selectedContacts.contains(contact);
-
-                      return ContactListTile(
-                        contact: contact,
-                        isSelected: isSelected,
-                        onTap: () => _toggleContactSelection(contact),
-                        enableSwipeToDelete: true,
-                        onDelete: () async {
-                          try {
-                            // Get the real PublicKey from our map
-                            final realPublicKey = _publicKeyMap[contact.publicKey];
-                            if (realPublicKey != null) {
-                              // Use the proper method to remove contact from Rust backend
-                              await ref
-                                  .read(contactsProvider.notifier)
-                                  .removeContactByPublicKey(realPublicKey);
-
-=======
     return Padding(
       padding: EdgeInsets.only(bottom: 16.h),
       child: Column(
@@ -287,7 +222,6 @@
                                 }
                               }
                             } catch (e) {
->>>>>>> b6156a33
                               if (context.mounted) {
                                 ScaffoldMessenger.of(context).showSnackBar(
                                   SnackBar(
@@ -298,38 +232,6 @@
                                 );
                               }
                             }
-<<<<<<< HEAD
-                          } catch (e) {
-                            if (context.mounted) {
-                              ScaffoldMessenger.of(context).showSnackBar(
-                                SnackBar(
-                                  content: Text('Failed to remove contact: $e'),
-                                ),
-                              );
-                            }
-                          }
-                        },
-                        showCheck: true,
-                      );
-                    },
-                  ),
-        ),
-        CustomFilledButton(
-          onPressed:
-              _selectedContacts.isNotEmpty
-                  ? () {
-                    Navigator.pop(context);
-                    GroupChatDetailsSheet.show(
-                      context: context,
-                      selectedContacts: _selectedContacts.toList(),
-                    );
-                  }
-                  : null,
-          title: 'Continue',
-          bottomPadding: 16.h,
-        ),
-      ],
-=======
                           },
                           showCheck: true,
                         );
@@ -356,7 +258,6 @@
           ),
         ],
       ),
->>>>>>> b6156a33
     );
   }
 }