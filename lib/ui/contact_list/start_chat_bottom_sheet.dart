import 'package:flutter/material.dart';
import 'package:flutter_riverpod/flutter_riverpod.dart';
import 'package:flutter_screenutil/flutter_screenutil.dart';
import 'package:gap/gap.dart';
import 'package:go_router/go_router.dart';
import 'package:logging/logging.dart';
import 'package:whitenoise/config/extensions/toast_extension.dart';
import 'package:whitenoise/config/providers/active_account_provider.dart';
import 'package:whitenoise/config/providers/follows_provider.dart';
import 'package:whitenoise/config/providers/group_provider.dart';
import 'package:whitenoise/domain/models/contact_model.dart';
import 'package:whitenoise/src/rust/api/error.dart' show ApiError;
import 'package:whitenoise/src/rust/api/groups.dart';
import 'package:whitenoise/src/rust/api/users.dart' as wn_users_api;
import 'package:whitenoise/ui/contact_list/widgets/share_invite_button.dart';
import 'package:whitenoise/ui/contact_list/widgets/share_invite_callout.dart';
import 'package:whitenoise/ui/contact_list/widgets/user_profile.dart';
import 'package:whitenoise/ui/core/themes/assets.dart';
import 'package:whitenoise/ui/core/themes/src/extensions.dart';
import 'package:whitenoise/ui/core/ui/wn_bottom_sheet.dart';
import 'package:whitenoise/ui/core/ui/wn_button.dart';
import 'package:whitenoise/ui/core/ui/wn_image.dart';

// User API interface for testing
abstract class WnUsersApi {
  Future<bool> userHasKeyPackage({required String pubkey});
}

// Default implementation that uses the real API
class DefaultWnUsersApi implements WnUsersApi {
  const DefaultWnUsersApi();

  @override
  Future<bool> userHasKeyPackage({required String pubkey}) {
    return wn_users_api.userHasKeyPackage(pubkey: pubkey);
  }
}

class StartChatBottomSheet extends ConsumerStatefulWidget {
  final ContactModel contact;
  final ValueChanged<Group?>? onChatCreated;
  final WnUsersApi? usersApi;

  const StartChatBottomSheet({
    super.key,
    required this.contact,
    this.onChatCreated,
    this.usersApi,
  });

  static Future<void> show({
    required BuildContext context,
    required ContactModel contact,
    ValueChanged<Group?>? onChatCreated,
  }) {
    return WnBottomSheet.show(
      context: context,
      title: 'User Profile',
      blurSigma: 8.0,
      transitionDuration: const Duration(milliseconds: 400),
      builder: (context) => StartChatBottomSheet(contact: contact, onChatCreated: onChatCreated),
    );
  }

  @override
  ConsumerState<StartChatBottomSheet> createState() => _StartChatBottomSheetState();
}

class _StartChatBottomSheetState extends ConsumerState<StartChatBottomSheet> {
  final _logger = Logger('StartChatBottomSheet');
  bool _isCreatingGroup = false;
  bool _isAddingContact = false;
  bool _isLoadingKeyPackage = true;
  bool _isLoadingKeyPackageError = false;
  bool _needsInvite = false;

  @override
  void initState() {
    super.initState();
    _loadKeyPackage();
  }

  Future<void> _loadKeyPackage() async {
    final activeAccountState = await ref.read(activeAccountProvider.future);
    final activeAccount = activeAccountState.account;
    if (activeAccount == null) {
      ref.showErrorToast('No active account found');
      return;
    }
    try {
      final usersApi = widget.usersApi ?? const DefaultWnUsersApi();
      final userHasKeyPackage = await usersApi.userHasKeyPackage(pubkey: widget.contact.publicKey);
      if (mounted) {
        setState(() {
          _isLoadingKeyPackage = false;
          _needsInvite = userHasKeyPackage == false;
        });
      }
    } catch (e) {
      String error;
      if (e is ApiError) {
        error = await e.messageText();
      } else {
        error = e.toString();
      }
      _logger.warning('Failed to fetch key package: $error');
      if (mounted) {
        setState(() {
          _isLoadingKeyPackage = false;
          _isLoadingKeyPackageError = true;
          ref.showErrorToast('Error loading contact: $e');
        });
      }
    }
  }

  Future<void> _createOrOpenDirectMessageGroup() async {
    setState(() {
      _isCreatingGroup = true;
    });

    try {
      final group = await ref
          .read(groupsProvider.notifier)
          .createNewGroup(
            groupName: 'DM',
            groupDescription: 'Direct message',
            memberPublicKeyHexs: [widget.contact.publicKey],
            adminPublicKeyHexs: [widget.contact.publicKey],
          );

      if (group != null) {
        _logger.info('Direct message group created successfully: ${group.mlsGroupId}');

        if (mounted) {
          Navigator.pop(context);

          if (widget.onChatCreated != null) {
            widget.onChatCreated?.call(group);
          }

          ref.showSuccessToast(
            'Chat with ${widget.contact.displayName} started successfully',
          );
        }
      } else {
        // Group creation failed - check the provider state for the error message
        if (mounted) {
          final groupsState = ref.read(groupsProvider);
          final errorMessage = groupsState.error ?? 'Failed to create direct message group';
          ref.showErrorToast(errorMessage);
        }
      }
    } finally {
      if (mounted) {
        setState(() {
          _isCreatingGroup = false;
        });
      }
    }
  }

  bool _isFollow() {
    final followsNotifier = ref.read(followsProvider.notifier);
    return followsNotifier.isFollowing(widget.contact.publicKey);
  }

  Future<void> _toggleContact() async {
    setState(() {
      _isAddingContact = true;
    });

    try {
      final followsNotifier = ref.read(followsProvider.notifier);
      final isCurrentlyFollow = followsNotifier.isFollowing(widget.contact.publicKey);

      if (isCurrentlyFollow) {
        await followsNotifier.removeFollow(widget.contact.publicKey);
        if (mounted) {
          ref.showSuccessToast('${widget.contact.displayName} removed from contacts');
        }
      } else {
        await followsNotifier.addFollow(widget.contact.publicKey);
        if (mounted) {
          ref.showSuccessToast('${widget.contact.displayName} added to contacts');
        }
      }
    } catch (e) {
      if (mounted) {
        ref.showErrorToast('Failed to update contact: $e');
      }
    } finally {
      if (mounted) {
        setState(() {
          _isAddingContact = false;
        });
      }
    }
  }

  void _openAddToGroup() {
    if (widget.contact.publicKey.isEmpty) {
      ref.showErrorToast('No user to add to group');
      return;
    }
    context.push('/add_to_group/${widget.contact.publicKey}');
  }

  @override
  Widget build(BuildContext context) {
    return Column(
      mainAxisSize: MainAxisSize.min,
      children: [
        Padding(
          padding: EdgeInsets.symmetric(horizontal: 16.w),
          child: Column(
            children: [
              Gap(12.h),
              UserProfile(
                imageUrl: widget.contact.imagePath ?? '',
                name: widget.contact.displayName,
                nip05: widget.contact.nip05 ?? '',
                pubkey: widget.contact.publicKey,
                ref: ref,
              ),
              Gap(36.h),
            ],
          ),
        ),
        AnimatedSize(
          duration: const Duration(milliseconds: 500),
          curve: Curves.easeInOut,
          child: AnimatedSwitcher(
            duration: const Duration(milliseconds: 500),
            child:
                _isLoadingKeyPackageError
                    ? const SizedBox.shrink(key: ValueKey('error'))
                    : _isLoadingKeyPackage
                    ? Center(
                      key: const ValueKey('loading'),
                      child: Padding(
                        padding: EdgeInsets.symmetric(vertical: 40.h),
                        child: SizedBox(
                          width: 32.w,
                          height: 32.w,
                          child: CircularProgressIndicator(
                            strokeWidth: 3.0,
                            valueColor: AlwaysStoppedAnimation<Color>(context.colors.primary),
                          ),
                        ),
                      ),
                    )
                    : _needsInvite
                    ? Column(
                      key: const ValueKey('invite'),
                      children: [
                        ShareInviteCallout(contact: widget.contact),
                        Gap(10.h),
                        const ShareInviteButton(),
                      ],
                    )
                    : Column(
                      key: const ValueKey('buttons'),
                      children: [
                        WnFilledButton(
                          visualState: WnButtonVisualState.secondary,
                          onPressed: _isAddingContact ? null : _toggleContact,
<<<<<<< HEAD
                          label: _isFollow() ? 'Remove Contact' : 'Add Contact',
                          suffixIcon: SvgPicture.asset(
                            _isFollow() ? AssetsPaths.icRemoveUser : AssetsPaths.icAddUser,
                            width: 18.w,
                            height: 18.w,
                            colorFilter: ColorFilter.mode(
                              context.colors.primary,
                              BlendMode.srcIn,
                            ),
=======
                          label: _isContact() ? 'Remove Contact' : 'Add Contact',
                          suffixIcon: WnImage(
                            _isContact() ? AssetsPaths.icRemoveUser : AssetsPaths.icAddUser,
                            size: 18.w,
                            color: context.colors.primary,
>>>>>>> 4868d13e
                          ),
                        ),
                        Gap(8.h),
                        WnFilledButton(
                          visualState: WnButtonVisualState.secondary,
                          onPressed: _openAddToGroup,
                          label: 'Add to Group',
                          suffixIcon: WnImage(
                            AssetsPaths.icChatInvite,
                            size: 18.w,
                            color: context.colors.primary,
                          ),
                        ),
                        Gap(8.h),
                        WnFilledButton(
                          onPressed: _isCreatingGroup ? null : _createOrOpenDirectMessageGroup,
                          loading: _isCreatingGroup,
                          label: _isCreatingGroup ? 'Creating Chat...' : 'Start Chat',
                        ),
                      ],
                    ),
          ),
        ),
      ],
    );
  }
}<|MERGE_RESOLUTION|>--- conflicted
+++ resolved
@@ -265,7 +265,6 @@
                         WnFilledButton(
                           visualState: WnButtonVisualState.secondary,
                           onPressed: _isAddingContact ? null : _toggleContact,
-<<<<<<< HEAD
                           label: _isFollow() ? 'Remove Contact' : 'Add Contact',
                           suffixIcon: SvgPicture.asset(
                             _isFollow() ? AssetsPaths.icRemoveUser : AssetsPaths.icAddUser,
@@ -275,13 +274,6 @@
                               context.colors.primary,
                               BlendMode.srcIn,
                             ),
-=======
-                          label: _isContact() ? 'Remove Contact' : 'Add Contact',
-                          suffixIcon: WnImage(
-                            _isContact() ? AssetsPaths.icRemoveUser : AssetsPaths.icAddUser,
-                            size: 18.w,
-                            color: context.colors.primary,
->>>>>>> 4868d13e
                           ),
                         ),
                         Gap(8.h),
