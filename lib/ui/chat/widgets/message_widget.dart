import 'package:flutter/material.dart';
import 'package:flutter_screenutil/flutter_screenutil.dart';
import 'package:gap/gap.dart';
import 'package:whitenoise/domain/models/message_model.dart';
import 'package:whitenoise/ui/chat/widgets/chat_bubble/bubble.dart';
import 'package:whitenoise/ui/core/themes/src/extensions.dart';

class MessageWidget extends StatelessWidget {
  final MessageModel message;
  final bool isGroupMessage;
  final bool isSameSenderAsPrevious;
  final bool isSameSenderAsNext;
  final VoidCallback? onTap;
  final Function(String)? onReactionTap;
  final Function(String)? onReplyTap;

  const MessageWidget({
    super.key,
    required this.message,
    required this.isGroupMessage,
    required this.isSameSenderAsPrevious,
    required this.isSameSenderAsNext,
    this.onTap,
    this.onReactionTap,
    this.onReplyTap,
  });

  @override
  Widget build(BuildContext context) {
    return GestureDetector(
      onTap: onTap,
      child: Container(
        margin: EdgeInsets.only(
          bottom: isSameSenderAsPrevious ? 4.w : 12.w,
        ),
        child: ChatMessageBubble(
          isSender: message.isMe,
          color: message.isMe ? context.colors.meChatBubble : context.colors.contactChatBubble,
          tail: !isSameSenderAsNext,
          child: _buildMessageContent(context),
        ),
      ),
    );
  }

  Widget _buildMessageContent(BuildContext context) {
    return LayoutBuilder(
      builder: (context, constraints) {
        return Container(
          constraints: BoxConstraints(
            maxWidth: constraints.maxWidth,
          ),
          padding: EdgeInsets.only(right: message.isMe ? 8.w : 0, left: message.isMe ? 0 : 8.w),
          child: Column(
            crossAxisAlignment: message.isMe ? CrossAxisAlignment.end : CrossAxisAlignment.start,
            mainAxisSize: MainAxisSize.min,
            children: [
              if (isGroupMessage && !isSameSenderAsNext && !message.isMe) ...[
                Text(
                  message.sender.name,
                  style: TextStyle(
                    fontSize: 12.sp,
                    fontWeight: FontWeight.w600,
                    color: context.colors.mutedForeground,
                  ),
                ),
                Gap(4.h),
              ],
              ReplyBox(
                replyingTo: message.replyTo,
                onTap: message.replyTo != null ? () => onReplyTap?.call(message.replyTo!.id) : null,
              ),
              _buildMessageWithTimestamp(
                context,
                constraints.maxWidth - 16.w,
              ),

              if (message.reactions.isNotEmpty) ...[
                SizedBox(height: 4.h),
                ReactionsRow(message: message, onReactionTap: onReactionTap, context: context),
              ],
            ],
          ),
        );
      },
    );
  }

  Widget _buildMessageWithTimestamp(BuildContext context, double maxWidth) {
    // Single source of truth for message text style
    final textStyle = TextStyle(
      fontSize: 16.sp,
      fontWeight: FontWeight.w500,
      color: message.isMe ? context.colors.meChatBubbleText : context.colors.contactChatBubbleText,
    );

    if (message.reactions.isEmpty) {
      final messageContent = message.content ?? '';
      final timestampWidth = _getTimestampWidth(context);
      final minPadding = 8.w;

      // Calculate if timestamp can fit on the last line
      final textPainter = TextPainter(
        text: TextSpan(text: messageContent, style: textStyle),
        textDirection: TextDirection.ltr,
      );

      textPainter.layout(maxWidth: maxWidth);
      final lines = textPainter.computeLineMetrics();

      if (lines.isNotEmpty) {
        final lastLineWidth = lines.last.width;
        final availableWidth = maxWidth - lastLineWidth;
        final canFitInline = availableWidth >= (timestampWidth + minPadding);

        if (canFitInline) {
          // For very short messages, use compact layout
          if (messageContent.length <= 12) {
            return Row(
              mainAxisSize: MainAxisSize.min,
              crossAxisAlignment: CrossAxisAlignment.end,
              children: [
                Text(
                  messageContent,
                  style: textStyle,
                  textAlign: TextAlign.left,
                ),
                SizedBox(width: minPadding),
                TimeAndStatus(message: message, context: context),
              ],
            );
          }

          // For longer messages that fit inline, use spaceBetween layout
          return Row(
            mainAxisAlignment: MainAxisAlignment.spaceBetween,
            crossAxisAlignment: CrossAxisAlignment.end,
            children: [
              Flexible(
                child: Text(
                  messageContent,
                  style: textStyle,
                  textAlign: TextAlign.left,
                ),
              ),
              TimeAndStatus(message: message, context: context),
            ],
          );
        }
      }

      // Fallback to separate lines when timestamp doesn't fit
      return Column(
        crossAxisAlignment: message.isMe ? CrossAxisAlignment.end : CrossAxisAlignment.start,
        children: [
          SizedBox(
            width: maxWidth,
            child: Text(
              messageContent,
              style: textStyle,
              textAlign: TextAlign.start,
            ),
          ),
          SizedBox(height: 4.h),
          TimeAndStatus(message: message, context: context),
        ],
      );
    } else {
      // Messages with reactions: Display text separately and timestamp in ReactionsRow
      return Column(
        crossAxisAlignment: message.isMe ? CrossAxisAlignment.end : CrossAxisAlignment.start,
        children: [
          SizedBox(
            width: maxWidth,
            child: Text(
              message.content ?? '',
              style: textStyle,
              textAlign: TextAlign.start,
            ),
          ),
          SizedBox(height: 4.h),
        ],
      );
    }
  }

  double _getTimestampWidth(BuildContext context) {
    final timestampText = message.isMe ? '${message.timeSent} ' : message.timeSent;

    final textPainter = TextPainter(
      text: TextSpan(
        text: timestampText,
        style: TextStyle(
          fontSize: 12.sp,
          fontWeight: FontWeight.w600,
        ),
      ),
      textDirection: TextDirection.ltr,
    );

    textPainter.layout();
    final statusIconWidth = message.isMe ? (8.w + 14.w) : 0;
    return textPainter.width + statusIconWidth;
  }
}

class ReactionsRow extends StatelessWidget {
  const ReactionsRow({
    super.key,
    required this.message,
    required this.onReactionTap,
    required this.context,
  });

  final MessageModel message;
  final Function(String p1)? onReactionTap;
  final BuildContext context;

  @override
  Widget build(BuildContext context) {
    return Row(
      mainAxisAlignment: MainAxisAlignment.spaceBetween,
      children: [
<<<<<<< HEAD
        ...(() {
          final reactionGroups = <String, List<Reaction>>{};
          for (final reaction in message.reactions) {
            reactionGroups.putIfAbsent(reaction.emoji, () => []).add(reaction);
          }
          return reactionGroups.entries.take(3).map((entry) {
            final emoji = entry.key;
            final count = entry.value.length;
            return GestureDetector(
              onTap: () {
                // Call the reaction tap handler to add/remove reaction
                onReactionTap?.call(emoji);
              },
              child: Padding(
                padding: EdgeInsets.only(right: 8.w),
                child: Container(
                  padding: EdgeInsets.symmetric(horizontal: 8.w, vertical: 4.h),
                  decoration: BoxDecoration(
                    color:
                        message.isMe
                            ? context.colors.primary.withValues(alpha: 0.1)
                            : context.colors.secondary.withValues(alpha: 0.1),
                    borderRadius: BorderRadius.circular(12.r),
                  ),
                  child: RichText(
                    text: TextSpan(
                      children: [
                        TextSpan(
                          text: emoji,
                          style: TextStyle(
                            fontSize: 14.sp,
                            color:
                                message.isMe
                                    ? context.colors.primaryForeground
                                    : context.colors.mutedForeground,
                          ),
                        ),
                        TextSpan(
                          text: ' ${count > 99 ? '99+' : count}',
                          style: TextStyle(
                            fontSize: 12.sp,
                            fontWeight: FontWeight.w600,
                            color:
                                message.isMe
                                    ? context.colors.primaryForeground
                                    : context.colors.mutedForeground,
                          ),
=======
        Expanded(
          child: Wrap(
            spacing: 8.w,
            children: [
              ...(() {
                final reactionGroups = <String, List<Reaction>>{};
                for (final reaction in message.reactions) {
                  reactionGroups.putIfAbsent(reaction.emoji, () => []).add(reaction);
                }
                return reactionGroups.entries.take(3).map((entry) {
                  final emoji = entry.key;
                  final count = entry.value.length;
                  return GestureDetector(
                    onTap: () {
                      // Call the reaction tap handler to add/remove reaction
                      onReactionTap?.call(emoji);
                    },
                    child: Container(
                      padding: EdgeInsets.symmetric(horizontal: 8.w, vertical: 4.h),
                      decoration: BoxDecoration(
                        color:
                            message.isMe
                                ? context.colors.primary.withValues(alpha: 0.1)
                                : context.colors.secondary.withValues(alpha: 0.1),
                        borderRadius: BorderRadius.circular(12.r),
                      ),
                      child: RichText(
                        text: TextSpan(
                          children: [
                            TextSpan(
                              text: emoji,
                              style: TextStyle(
                                fontSize: 14.sp,
                                color:
                                    message.isMe
                                        ? context.colors.primaryForeground
                                        : context.colors.mutedForeground,
                              ),
                            ),
                            TextSpan(
                              text: ' ${count > 99 ? '99+' : count}',
                              style: TextStyle(
                                fontSize: 12.sp,
                                fontWeight: FontWeight.w600,
                                color:
                                    message.isMe
                                        ? context.colors.primaryForeground
                                        : context.colors.mutedForeground,
                              ),
                            ),
                          ],
>>>>>>> 11431c25
                        ),
                      ),
                    ),
                  );
                }).toList();
              })(),
              if (message.reactions.length > 3)
                Text(
                  '...',
                  style: TextStyle(
                    fontSize: 14.sp,
                    color:
                        message.isMe
                            ? context.colors.primaryForeground
                            : context.colors.mutedForeground,
                  ),
                ),
            ],
          ),
        ),
        TimeAndStatus(message: message, context: context),
      ],
    );
  }
}

class TimeAndStatus extends StatelessWidget {
  const TimeAndStatus({
    super.key,
    required this.message,
    required this.context,
  });

  final MessageModel message;
  final BuildContext context;

  @override
  Widget build(BuildContext context) {
    return Row(
      mainAxisSize: MainAxisSize.min,
      children: [
        Text(
          message.timeSent,
          style: TextStyle(
            fontSize: 12.sp,
            fontWeight: FontWeight.w600,
            color: message.isMe ? context.colors.primaryForeground : context.colors.mutedForeground,
          ),
        ),
        if (message.isMe) ...[
          Gap(8.w),
          Image.asset(
            message.status.imagePath,
            width: 14.w,
            height: 14.w,
            color: message.status.bubbleStatusColor(context),
          ),
        ],
      ],
    );
  }
}

class ReplyBox extends StatelessWidget {
  const ReplyBox({super.key, this.replyingTo, this.onTap});
  final MessageModel? replyingTo;
  final VoidCallback? onTap;

  @override
  Widget build(BuildContext context) {
    if (replyingTo == null) {
      return const SizedBox.shrink();
    }
    return Container(
      margin: EdgeInsets.only(bottom: 8.h),

      child: Material(
        color: context.colors.secondary,

        child: InkWell(
          onTap: onTap,
          child: Container(
            padding: EdgeInsets.all(8.w),
            decoration: BoxDecoration(
              border: Border(
                left: BorderSide(
                  color: context.colors.mutedForeground,
                  width: 3.0,
                ),
              ),
            ),
            child: Column(
              crossAxisAlignment: CrossAxisAlignment.stretch,
              children: [
                Text(
                  replyingTo?.sender.name ?? '',
                  style: TextStyle(
                    color: context.colors.mutedForeground,
                    fontSize: 12.sp,
                    fontWeight: FontWeight.w600,
                  ),
                  maxLines: 1,
                  overflow: TextOverflow.ellipsis,
                ),
                Gap(4.h),
                Text(
                  replyingTo?.content ?? '',
                  style: TextStyle(
                    color: context.colors.primary,
                    fontSize: 12.sp,
                    fontWeight: FontWeight.w600,
                  ),
                  maxLines: 1,
                  overflow: TextOverflow.ellipsis,
                ),
              ],
            ),
          ),
        ),
      ),
    );
  }
}<|MERGE_RESOLUTION|>--- conflicted
+++ resolved
@@ -221,55 +221,6 @@
     return Row(
       mainAxisAlignment: MainAxisAlignment.spaceBetween,
       children: [
-<<<<<<< HEAD
-        ...(() {
-          final reactionGroups = <String, List<Reaction>>{};
-          for (final reaction in message.reactions) {
-            reactionGroups.putIfAbsent(reaction.emoji, () => []).add(reaction);
-          }
-          return reactionGroups.entries.take(3).map((entry) {
-            final emoji = entry.key;
-            final count = entry.value.length;
-            return GestureDetector(
-              onTap: () {
-                // Call the reaction tap handler to add/remove reaction
-                onReactionTap?.call(emoji);
-              },
-              child: Padding(
-                padding: EdgeInsets.only(right: 8.w),
-                child: Container(
-                  padding: EdgeInsets.symmetric(horizontal: 8.w, vertical: 4.h),
-                  decoration: BoxDecoration(
-                    color:
-                        message.isMe
-                            ? context.colors.primary.withValues(alpha: 0.1)
-                            : context.colors.secondary.withValues(alpha: 0.1),
-                    borderRadius: BorderRadius.circular(12.r),
-                  ),
-                  child: RichText(
-                    text: TextSpan(
-                      children: [
-                        TextSpan(
-                          text: emoji,
-                          style: TextStyle(
-                            fontSize: 14.sp,
-                            color:
-                                message.isMe
-                                    ? context.colors.primaryForeground
-                                    : context.colors.mutedForeground,
-                          ),
-                        ),
-                        TextSpan(
-                          text: ' ${count > 99 ? '99+' : count}',
-                          style: TextStyle(
-                            fontSize: 12.sp,
-                            fontWeight: FontWeight.w600,
-                            color:
-                                message.isMe
-                                    ? context.colors.primaryForeground
-                                    : context.colors.mutedForeground,
-                          ),
-=======
         Expanded(
           child: Wrap(
             spacing: 8.w,
@@ -321,7 +272,6 @@
                               ),
                             ),
                           ],
->>>>>>> 11431c25
                         ),
                       ),
                     ),
