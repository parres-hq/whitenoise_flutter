import 'dart:ui';

import 'package:animate_do/animate_do.dart';
import 'package:flutter/material.dart';
import 'package:whitenoise/ui/chat/widgets/reaction/reaction_default_data.dart';
import 'package:whitenoise/ui/chat/widgets/reaction/reaction_menu_item.dart';

import '../../../core/themes/colors.dart';

class ReactionsDialogWidget extends StatefulWidget {
  const ReactionsDialogWidget({
    super.key,
    required this.id,
    required this.messageWidget,
    required this.onReactionTap,
    required this.onContextMenuTap,
    this.menuItems = DefaultData.menuItems,
    this.reactions = DefaultData.reactions,
    this.widgetAlignment = Alignment.centerRight,
    this.menuItemsWidth = 0.50,
  });

  // Id for the hero widget
  final String id;

  // The message widget to be displayed in the dialog
  final Widget messageWidget;

  // The callback function to be called when a reaction is tapped
  final Function(String) onReactionTap;

  // The callback function to be called when a context menu item is tapped
  final Function(MenuItem) onContextMenuTap;

  // The list of menu items to be displayed in the context menu
  final List<MenuItem> menuItems;

  // The list of reactions to be displayed
  final List<String> reactions;

  // The alignment of the widget
  final Alignment widgetAlignment;

  // The width of the menu items
  final double menuItemsWidth;

  @override
  State<ReactionsDialogWidget> createState() => _ReactionsDialogWidgetState();
}

class _ReactionsDialogWidgetState extends State<ReactionsDialogWidget> {
  // state variables for activating the animation
  bool reactionClicked = false;
  int? clickedReactionIndex;
  int? clickedContextMenuIndex;

  @override
  Widget build(BuildContext context) {
    return BackdropFilter(
      filter: ImageFilter.blur(sigmaX: 5, sigmaY: 5),
      child: Center(
        child: Padding(
          padding: const EdgeInsets.only(right: 20.0, left: 20.0),
          child: Column(
            mainAxisSize: MainAxisSize.min,
            children: [
              // reactions
              buildReactions(context),
              const SizedBox(height: 10),
              // message
              buildMessage(),
              const SizedBox(height: 10),
              // context menu
              buildMenuItems(context),
            ],
          ),
        ),
      ),
    );
  }

  Align buildMenuItems(BuildContext context) {
    return Align(
      alignment: widget.widgetAlignment,
      child: // contextMenu for reply, copy, delete
          Material(
        color: Colors.transparent,
        child: Container(
          width: MediaQuery.of(context).size.width * widget.menuItemsWidth,
          decoration: BoxDecoration(
<<<<<<< HEAD
            color: AppColors.glitch80,
=======
            color: Theme.of(context).colorScheme.surface,
>>>>>>> b6a68a7e
            borderRadius: BorderRadius.circular(8),
          ),
          child: Column(
            mainAxisAlignment: MainAxisAlignment.spaceEvenly,
            mainAxisSize: MainAxisSize.min,
            children: [
              for (var item in widget.menuItems)
                Column(
                  children: [
                    Padding(
                      padding: const EdgeInsets.fromLTRB(8.0, 8.0, 8.0, 8.0),
                      child: InkWell(
                        onTap: () {
                          // set the clicked index for animation
                          setState(() {
                            clickedContextMenuIndex = widget.menuItems.indexOf(item);
                          });

<<<<<<< HEAD
                          Future.delayed(const Duration(milliseconds: 100)).whenComplete(() {
                            if (!mounted) return;
=======
                          Future.delayed(
                            const Duration(milliseconds: 500),
                          ).whenComplete(() {
                            if (!context.mounted) return;
>>>>>>> b6a68a7e
                            Navigator.of(context).pop();
                            widget.onContextMenuTap(item);
                          });
                        },
                        child: Row(
                          mainAxisAlignment: MainAxisAlignment.spaceBetween,
                          children: [
                            Text(
                              item.label,
                              style: TextStyle(
                                color: item.isDestructive ? Colors.red : AppColors.glitch900,
                              ),
                            ),
                            Pulse(
                              infinite: false,
                              duration: const Duration(milliseconds: 100),
                              animate: clickedContextMenuIndex == widget.menuItems.indexOf(item),
                              child: Icon(
                                size: 20,
                                item.icon,
                                color: item.isDestructive ? Colors.red : Theme.of(context).textTheme.bodyMedium!.color,
                              ),
                            ),
                          ],
                        ),
                      ),
                    ),

                    if (widget.menuItems.last != item) Container(color: Colors.grey.shade300, height: 1),
                  ],
                ),
            ],
          ),
        ),
      ),
    );
  }

  Align buildMessage() {
    return Align(alignment: widget.widgetAlignment, child: Hero(tag: widget.id, child: widget.messageWidget));
  }

  Align buildReactions(BuildContext context) {
    return Align(
      alignment: widget.widgetAlignment,
      child: Material(
        color: Colors.transparent,
        child: Container(
          padding: const EdgeInsets.all(5),
          decoration: BoxDecoration(
<<<<<<< HEAD
            color: AppColors.glitch80,
=======
            color: Theme.of(context).colorScheme.surface,
>>>>>>> b6a68a7e
            borderRadius: BorderRadius.circular(8),
          ),
          child: Row(
            mainAxisSize: MainAxisSize.min,
            children: [
              for (var reaction in widget.reactions)
                FadeInLeft(
                  from: // first index should be from 0, second from 20, third from 40 and so on
                      0 + (widget.reactions.indexOf(reaction) * 20).toDouble(),
                  duration: const Duration(milliseconds: 100),
                  delay: const Duration(milliseconds: 100),
                  child: InkWell(
                    onTap: () {
                      setState(() {
                        reactionClicked = true;
                        clickedReactionIndex = widget.reactions.indexOf(reaction);
                      });
                      // delay for 200 milliseconds to allow the animation to complete
                      Future.delayed(const Duration(milliseconds: 100)).whenComplete(() {
                        // pop the dialog
                        if (!context.mounted) return;
                        Navigator.of(context).pop();
                        widget.onReactionTap(reaction);
                      });
                    },
                    child: Pulse(
                      infinite: false,
                      duration: const Duration(milliseconds: 100),
                      animate: reactionClicked && clickedReactionIndex == widget.reactions.indexOf(reaction),
                      child: Container(
                        padding: const EdgeInsets.fromLTRB(7.0, 2.0, 7.0, 2),
                        decoration: BoxDecoration(
                          color: reaction == '⋯' ? AppColors.glitch200 : Colors.transparent,
                          borderRadius: BorderRadius.circular(4),
                        ),
                        child: Text(reaction, style: const TextStyle(fontSize: 22)),
                      ),
                    ),
                  ),
                ),
            ],
          ),
        ),
      ),
    );
  }
}<|MERGE_RESOLUTION|>--- conflicted
+++ resolved
@@ -88,11 +88,7 @@
         child: Container(
           width: MediaQuery.of(context).size.width * widget.menuItemsWidth,
           decoration: BoxDecoration(
-<<<<<<< HEAD
             color: AppColors.glitch80,
-=======
-            color: Theme.of(context).colorScheme.surface,
->>>>>>> b6a68a7e
             borderRadius: BorderRadius.circular(8),
           ),
           child: Column(
@@ -111,15 +107,8 @@
                             clickedContextMenuIndex = widget.menuItems.indexOf(item);
                           });
 
-<<<<<<< HEAD
                           Future.delayed(const Duration(milliseconds: 100)).whenComplete(() {
                             if (!mounted) return;
-=======
-                          Future.delayed(
-                            const Duration(milliseconds: 500),
-                          ).whenComplete(() {
-                            if (!context.mounted) return;
->>>>>>> b6a68a7e
                             Navigator.of(context).pop();
                             widget.onContextMenuTap(item);
                           });
@@ -170,11 +159,7 @@
         child: Container(
           padding: const EdgeInsets.all(5),
           decoration: BoxDecoration(
-<<<<<<< HEAD
             color: AppColors.glitch80,
-=======
-            color: Theme.of(context).colorScheme.surface,
->>>>>>> b6a68a7e
             borderRadius: BorderRadius.circular(8),
           ),
           child: Row(
