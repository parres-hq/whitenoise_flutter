--- conflicted
+++ resolved
@@ -132,14 +132,7 @@
                       AssetsPaths.icChevronUp,
                       height: 16.w,
                       width: 16.w,
-<<<<<<< HEAD
-                      color: context.colors.primarySolid,
-=======
-                      colorFilter: ColorFilter.mode(
-                        context.colors.solidPrimary,
-                        BlendMode.srcIn,
-                      ),
->>>>>>> 52520015
+                      color: context.colors.solidPrimary,
                     ),
                     padding: EdgeInsets.all(4.w), // Reduce button padding
                     constraints: BoxConstraints(
@@ -172,14 +165,7 @@
                       AssetsPaths.icChevronDown,
                       height: 16.w,
                       width: 16.w,
-<<<<<<< HEAD
-                      color: context.colors.primarySolid,
-=======
-                      colorFilter: ColorFilter.mode(
-                        context.colors.solidPrimary,
-                        BlendMode.srcIn,
-                      ),
->>>>>>> 52520015
+                      color: context.colors.solidPrimary,
                     ),
                     padding: EdgeInsets.all(4.w), // Reduce button padding
                     constraints: BoxConstraints(
