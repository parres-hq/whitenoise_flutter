--- conflicted
+++ resolved
@@ -33,11 +33,8 @@
   static const double _maxDragExtent = _dragThreshold * 1.2;
   bool _showReplyIcon = false;
   bool _hapticTriggered = false;
-<<<<<<< HEAD
   bool _canUndo = false;
-=======
   Timer? _longPressTimer;
->>>>>>> 41b543e8
 
   void _handleDragStart(DragStartDetails details) {
     _longPressTimer?.cancel();
@@ -48,12 +45,12 @@
   }
 
   void _handleDragUpdate(DragUpdateDetails details) {
-    final delta = details.delta.dx;
+    final double delta = details.delta.dx;
     if (delta > 0 || (delta < 0 && _dragExtent > 0)) {
-      final newDragExtent = (_dragExtent + delta).clamp(0.0, _maxDragExtent);
+      final double newDragExtent = (_dragExtent + delta).clamp(0.0, _maxDragExtent).toDouble();
 
-      final crossedThreshold = _dragExtent >= _hapticThreshold;
-      final belowThreshold = newDragExtent < _hapticThreshold;
+      final bool crossedThreshold = _dragExtent >= _hapticThreshold;
+      final bool belowThreshold = newDragExtent < _hapticThreshold;
 
       setState(() {
         _dragExtent = newDragExtent;
@@ -113,7 +110,9 @@
         SizedBox(
           width: double.infinity,
           child: GestureDetector(
-            onTap: widget.onTap,
+            onTapDown: _onTapDown,
+            onTapUp: _onTapUp,
+            onTapCancel: _onTapCancel,
             onHorizontalDragStart: _handleDragStart,
             onHorizontalDragUpdate: _handleDragUpdate,
             onHorizontalDragEnd: _handleDragEnd,
@@ -122,20 +121,6 @@
               child: widget.child,
             ),
           ),
-<<<<<<< HEAD
-=======
-        GestureDetector(
-          onTapDown: _onTapDown,
-          onTapUp: _onTapUp,
-          onTapCancel: _onTapCancel,
-          onHorizontalDragStart: _handleDragStart,
-          onHorizontalDragUpdate: _handleDragUpdate,
-          onHorizontalDragEnd: _handleDragEnd,
-          child: Transform.translate(
-            offset: Offset(dragOffset, 0),
-            child: widget.child,
-          ),
->>>>>>> 41b543e8
         ),
       ],
     );
