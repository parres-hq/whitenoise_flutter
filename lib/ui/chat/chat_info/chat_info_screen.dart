import 'package:flutter/material.dart';
import 'package:flutter_riverpod/flutter_riverpod.dart';
import 'package:gap/gap.dart';
import 'package:go_router/go_router.dart';
import 'package:logging/logging.dart';
import 'package:whitenoise/config/extensions/toast_extension.dart';
import 'package:whitenoise/config/providers/active_account_provider.dart';
import 'package:whitenoise/config/providers/chat_search_provider.dart';
import 'package:whitenoise/config/providers/contacts_provider.dart';
import 'package:whitenoise/config/providers/group_provider.dart';
import 'package:whitenoise/domain/models/dm_chat_data.dart';
import 'package:whitenoise/domain/models/user_model.dart';
import 'package:whitenoise/domain/services/dm_chat_service.dart';
import 'package:whitenoise/src/rust/api/groups.dart';
import 'package:whitenoise/src/rust/api/utils.dart';
import 'package:whitenoise/ui/chat/chat_info/widgets/group_member_bottom_sheet.dart';
import 'package:whitenoise/ui/core/themes/assets.dart';
import 'package:whitenoise/ui/core/themes/src/app_theme.dart';
import 'package:whitenoise/ui/core/ui/wn_avatar.dart';
import 'package:whitenoise/ui/core/ui/wn_button.dart';
import 'package:whitenoise/ui/core/ui/wn_image.dart';
import 'package:whitenoise/utils/clipboard_utils.dart';
import 'package:whitenoise/utils/string_extensions.dart';

part 'dm_chat_info.dart';
part 'group_chat_info.dart';

class ChatInfoScreen extends ConsumerStatefulWidget {
  const ChatInfoScreen({super.key, required this.groupId});
  final String groupId;

  @override
  ConsumerState<ChatInfoScreen> createState() => _ChatInfoScreenState();
}

class _ChatInfoScreenState extends ConsumerState<ChatInfoScreen> {
  @override
  void initState() {
    super.initState();
    WidgetsBinding.instance.addPostFrameCallback((_) {
      ref.read(groupsProvider.notifier).loadGroupDetails(widget.groupId);
      _loadContacts();
    });
  }

  Future<void> _loadContacts() async {
    try {
      final activeAccountData =
          await ref.read(activeAccountProvider.notifier).getActiveAccountData();
      if (activeAccountData != null) {
        await ref.read(contactsProvider.notifier).loadContacts(activeAccountData.pubkey);
      }
    } catch (e) {
      Logger('ChatInfoScreen').warning('Error loading contacts: $e');
    }
  }

  @override
  Widget build(BuildContext context) {
    final groupDetails = ref.watch(groupsProvider).groupsMap?[widget.groupId];

    return Scaffold(
      body: Column(
        children: [
          Container(
            margin: EdgeInsets.only(bottom: 16.h),
            height: MediaQuery.of(context).padding.top,
            color: context.colors.appBarBackground,
          ),
          Padding(
            padding: EdgeInsets.symmetric(horizontal: 16.w),
            child: Row(
              mainAxisAlignment: MainAxisAlignment.spaceBetween,
              children: [
                Text(
                  groupDetails?.groupType == GroupType.directMessage
                      ? 'Chat Information'
                      : 'Group Information',
                  style: context.textTheme.bodyMedium?.copyWith(
                    color: context.colors.mutedForeground,
                    fontSize: 18.sp,
                  ),
                ),
                IconButton(
<<<<<<< HEAD
                  icon: Icon(
                    Icons.close,
                    color: context.colors.primary,
                    size: 24.w,
=======
                  icon: SvgPicture.asset(
                    AssetsPaths.icClose,
                    width: 24.w,
                    height: 24.w,
                    colorFilter: ColorFilter.mode(
                      context.colors.primary,
                      BlendMode.srcIn,
                    ),
>>>>>>> b1b6c7da
                  ),
                  onPressed: () => Navigator.of(context).pop(),
                ),
              ],
            ),
          ),
          Expanded(
            child:
                groupDetails?.groupType == GroupType.directMessage
                    ? DMChatInfo(groupId: widget.groupId)
                    : GroupChatInfo(groupId: widget.groupId),
          ),
        ],
      ),
    );
  }
}<|MERGE_RESOLUTION|>--- conflicted
+++ resolved
@@ -82,21 +82,10 @@
                   ),
                 ),
                 IconButton(
-<<<<<<< HEAD
-                  icon: Icon(
-                    Icons.close,
+                  icon: WnImage(
+                    AssetsPaths.icClose,
+                    size: 24.w,
                     color: context.colors.primary,
-                    size: 24.w,
-=======
-                  icon: SvgPicture.asset(
-                    AssetsPaths.icClose,
-                    width: 24.w,
-                    height: 24.w,
-                    colorFilter: ColorFilter.mode(
-                      context.colors.primary,
-                      BlendMode.srcIn,
-                    ),
->>>>>>> b1b6c7da
                   ),
                   onPressed: () => Navigator.of(context).pop(),
                 ),
