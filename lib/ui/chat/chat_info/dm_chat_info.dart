--- conflicted
+++ resolved
@@ -210,7 +210,6 @@
               Gap(12.h),
               WnFilledButton(
                 size: WnButtonSize.small,
-<<<<<<< HEAD
                 visualState: isFollow ? WnButtonVisualState.secondary : WnButtonVisualState.primary,
                 label: isFollow ? 'Remove Contact' : 'Add Contact',
                 loading: isFollowLoading,
@@ -223,19 +222,6 @@
                         : context.colors.primaryForeground,
                     BlendMode.srcIn,
                   ),
-=======
-                visualState:
-                    isContact ? WnButtonVisualState.secondary : WnButtonVisualState.primary,
-                label: isContact ? 'Remove Contact' : 'Add Contact',
-                loading: isContactLoading,
-                suffixIcon: WnImage(
-                  isContact ? AssetsPaths.icRemoveUser : AssetsPaths.icAddUser,
-                  width: 14.w,
-                  color:
-                      isContact
-                          ? context.colors.secondaryForeground
-                          : context.colors.primaryForeground,
->>>>>>> 4868d13e
                 ),
                 onPressed:
                     isFollowLoading
