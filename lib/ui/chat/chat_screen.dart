--- conflicted
+++ resolved
@@ -200,7 +200,6 @@
           }
         });
 
-<<<<<<< HEAD
         ref.listen(chatSearchProvider(widget.groupId).select((state) => state.currentMatchIndex), (
           previous,
           next,
@@ -403,173 +402,6 @@
                 ),
               ),
             ),
-=======
-    return PopScope(
-      onPopInvokedWithResult: (_, _) {
-        if (searchState.isSearchActive) {
-          searchNotifier.deactivateSearch();
-        }
-      },
-      child: Scaffold(
-        resizeToAvoidBottomInset: true,
-        body: GestureDetector(
-          onTap: () => FocusManager.instance.primaryFocus?.unfocus(),
-          behavior: HitTestBehavior.translucent,
-          child: Column(
-            children: [
-              if (searchState.isSearchActive)
-                ChatSearchWidget(
-                  groupId: widget.groupId,
-                  onClose: searchNotifier.deactivateSearch,
-                ),
-              Expanded(
-                child: Stack(
-                  children: [
-                    CustomScrollView(
-                      controller: _scrollController,
-                      slivers: [
-                        if (!searchState.isSearchActive)
-                          WnAppBar.sliver(
-                            floating: true,
-                            pinned: true,
-                            onTitleTap: () => context.push('/chats/${widget.groupId}/info'),
-                            title: FutureBuilder(
-                              future: _dmChatDataFuture,
-                              builder: (context, snapshot) {
-                                if (snapshot.connectionState == ConnectionState.waiting) {
-                                  return const ContactInfo.loading();
-                                }
-                                final otherUser = snapshot.data;
-                                return ContactInfo(
-                                  title:
-                                      groupData.groupType == GroupType.directMessage
-                                          ? otherUser?.displayName ?? ''
-                                          : groupData.name,
-                                  image:
-                                      groupData.groupType == GroupType.directMessage
-                                          ? otherUser?.displayImage ?? ''
-                                          : '',
-                                );
-                              },
-                            ),
-                          ),
-                        SliverPadding(
-                          padding: EdgeInsets.symmetric(
-                            horizontal: 8.w,
-                            vertical: 8.h,
-                          ).copyWith(bottom: 28.h),
-                          sliver: SliverList.builder(
-                            itemCount: messages.length + 1,
-                            itemBuilder: (context, index) {
-                              if (index == 0) {
-                                return ChatContactHeader(groupData: groupData);
-                              }
-                              final int messageIndex = index - 1;
-                              final message = messages[messageIndex];
-
-                              return SwipeToReplyWidget(
-                                message: message,
-                                onReply:
-                                    () => chatNotifier.handleReply(
-                                      message,
-                                      groupId: widget.groupId,
-                                    ),
-                                onLongPress:
-                                    () => ChatDialogService.showReactionDialog(
-                                      context: context,
-                                      ref: ref,
-                                      message: message,
-                                      messageIndex: messageIndex,
-                                    ),
-                                child: Hero(
-                                  tag: message.id,
-                                  child: MessageWidget(
-                                        message: message,
-                                        isGroupMessage: groupData.groupType == GroupType.group,
-                                        isSameSenderAsPrevious: chatNotifier.isSameSender(
-                                          messageIndex,
-                                          groupId: widget.groupId,
-                                        ),
-                                        isSameSenderAsNext:
-                                            messageIndex + 1 < messages.length &&
-                                            chatNotifier.isSameSender(
-                                              messageIndex + 1,
-                                              groupId: widget.groupId,
-                                            ),
-                                        searchMatch:
-                                            searchState.matches.isNotEmpty
-                                                ? _getMessageSearchMatch(
-                                                  searchState.matches,
-                                                  message.id,
-                                                )
-                                                : null,
-                                        isActiveSearchMatch:
-                                            searchNotifier.currentMatch?.messageId == message.id,
-                                        currentActiveMatch:
-                                            searchNotifier.currentMatch?.messageId == message.id
-                                                ? searchNotifier.currentMatch
-                                                : null,
-                                        isSearchActive: searchState.isSearchActive,
-                                        onReactionTap: (reaction) {
-                                          chatNotifier.updateMessageReaction(
-                                            message: message,
-                                            reaction: reaction,
-                                          );
-                                        },
-                                        onReplyTap: (messageId) {
-                                          _scrollToMessage(messageId);
-                                        },
-                                      )
-                                      .animate()
-                                      .fadeIn(duration: const Duration(milliseconds: 200))
-                                      .slide(
-                                        begin: const Offset(0, 0.1),
-                                        duration: const Duration(milliseconds: 200),
-                                      ),
-                                ),
-                              );
-                            },
-                          ),
-                        ),
-                      ],
-                    ),
-                    if (messages.isNotEmpty)
-                      Positioned(
-                        bottom: 0,
-                        left: 0,
-                        right: 0,
-                        height: 20.h,
-                        child: const WnBottomFade().animate().fadeIn(),
-                      ),
-                  ],
-                ),
-              ),
-              if (!searchState.isSearchActive)
-                ChatInput(
-                  groupId: widget.groupId,
-                  onInputFocused: _handleScrollToBottom,
-                  onSend: (message, isEditing) async {
-                    final chatState = ref.read(chatProvider);
-                    final replyingTo = chatState.replyingTo[widget.groupId];
-                    if (replyingTo != null) {
-                      await chatNotifier.sendReplyMessage(
-                        groupId: widget.groupId,
-                        replyToMessageId: replyingTo.id,
-                        message: message,
-                        onMessageSent: _handleScrollToBottom,
-                      );
-                    } else {
-                      await chatNotifier.sendMessage(
-                        groupId: widget.groupId,
-                        message: message,
-                        isEditing: isEditing,
-                        onMessageSent: _handleScrollToBottom,
-                      );
-                    }
-                  },
-                ),
-            ],
->>>>>>> 4868d13e
           ),
         );
       },
