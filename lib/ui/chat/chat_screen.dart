import 'package:emoji_picker_flutter/emoji_picker_flutter.dart';
import 'package:flutter/foundation.dart';
import 'package:flutter/material.dart';
import 'package:flutter_screenutil/flutter_screenutil.dart';
import 'package:gap/gap.dart';
import 'package:go_router/go_router.dart';
import 'package:supa_carbon_icons/supa_carbon_icons.dart';
import 'package:whitenoise/domain/models/message_model.dart';
import 'package:whitenoise/domain/models/user_model.dart';
import 'package:whitenoise/ui/chat/widgets/chat_input.dart';
import 'package:whitenoise/ui/chat/widgets/contact_info.dart';
import 'package:whitenoise/ui/chat/widgets/message_widget.dart';
import 'package:whitenoise/ui/chat/widgets/reaction/reaction_default_data.dart';
import 'package:whitenoise/ui/chat/widgets/reaction/reaction_hero_dialog_route.dart';
import 'package:whitenoise/ui/chat/widgets/reaction/reactions_dialog_widget.dart';
import 'package:whitenoise/ui/chat/widgets/status_message_item_widget.dart';

<<<<<<< HEAD
=======
import '../../domain/dummy_data/dummy_messages.dart';
>>>>>>> b6a68a7e
import '../../routing/routes.dart';
import '../core/themes/assets.dart';
import '../core/themes/colors.dart';

class ChatScreen extends StatefulWidget {
  final User contact;
  final List<MessageModel> initialMessages;

  const ChatScreen({super.key, required this.contact, required this.initialMessages});

  @override
  State<ChatScreen> createState() => _ChatScreenState();
}

class _ChatScreenState extends State<ChatScreen> {
  late List<MessageModel> messages;
  final ScrollController _scrollController = ScrollController();
  final currentUser = User(
    id: 'current_user_id',
    name: 'You',
    email: 'current@user.com',
    publicKey: 'current_public_key',
  );

  @override
  void initState() {
    super.initState();
    messages = List.from(widget.initialMessages);
    WidgetsBinding.instance.addPostFrameCallback((_) {
      _scrollController.jumpTo(_scrollController.position.minScrollExtent);
    });
  }

  @override
  void dispose() {
    _scrollController.dispose();
    super.dispose();
  }

  void _showEmojiBottomSheet({required MessageModel message}) {
    showModalBottomSheet(
      context: context,
      backgroundColor: Colors.transparent,
      builder: (context) {
        return Container(
          height: 0.4.sh,
          decoration: BoxDecoration(
            color: AppColors.glitch50,
            borderRadius: BorderRadius.only(topLeft: Radius.circular(16.r), topRight: Radius.circular(16.r)),
          ),
          child: EmojiPicker(
            config: Config(bottomActionBarConfig: BottomActionBarConfig(enabled: false)),
            onEmojiSelected: ((category, emoji) {
              Navigator.pop(context);
              _updateMessageReaction(message: message, reaction: emoji.emoji);
            }),
          ),
        );
      },
    );
  }

  void _updateMessageReaction({required MessageModel message, required String reaction}) {
    setState(() {
      final existingReactionIndex = message.reactions.indexWhere(
        (r) => r.emoji == reaction && r.user.id == currentUser.id,
      );

      if (existingReactionIndex != -1) {
        // Remove reaction if user already reacted with same emoji
        final newReactions = List<Reaction>.from(message.reactions)..removeAt(existingReactionIndex);
        messages = _updateMessage(message.copyWith(reactions: newReactions));
      } else {
        // Add new reaction
        final newReaction = Reaction(emoji: reaction, user: currentUser);
        final newReactions = List<Reaction>.from(message.reactions)..add(newReaction);
        messages = _updateMessage(message.copyWith(reactions: newReactions));
      }
    });
  }

  void _sendNewMessage(MessageModel newMessage) {
    setState(() {
      messages.insert(0, newMessage);
    });
    WidgetsBinding.instance.addPostFrameCallback((_) {
      _scrollController.animateTo(
        _scrollController.position.minScrollExtent,
        duration: const Duration(milliseconds: 100),
        curve: Curves.easeOut,
      );
    });
  }

  List<MessageModel> _updateMessage(MessageModel updatedMessage) {
    return messages.map((msg) {
      return msg.id == updatedMessage.id ? updatedMessage : msg;
    }).toList();
  }

  bool _isSameSender(int index) {
    if (index <= 0 || index >= messages.length) return false;
    return messages[index].sender.id == messages[index - 1].sender.id;
  }

  bool _isNextSameSender(int index) {
    if (index < 0 || index >= messages.length - 1) return false;
    return messages[index].sender.id == messages[index + 1].sender.id;
  }

  @override
  Widget build(BuildContext context) {
    return Scaffold(
      backgroundColor: AppColors.glitch50,
      appBar: AppBar(
        backgroundColor: AppColors.glitch950,
        leading: IconButton(
          icon: Icon(Icons.arrow_back_ios_new, size: 20.w, color: AppColors.glitch50),
          onPressed: () => context.pop(),
        ),
        title: ContactInfo(title: widget.contact.name, imgPath: AssetsPaths.icImage),
        actions: [
          IconButton(
            icon: Icon(CarbonIcons.search, size: 20.w, color: AppColors.glitch50),
            onPressed: () => context.go(Routes.newChat),
          ),
          Gap(8.w),
        ],
      ),
      body: SafeArea(
<<<<<<< HEAD
        child: Column(
          children: [
            Expanded(
              child: ListView.builder(
                controller: _scrollController,
                reverse: true,
                physics: const BouncingScrollPhysics(),
                padding: EdgeInsets.symmetric(horizontal: 8.w),
                itemCount: messages.length + 1,
                itemBuilder: (context, index) {
                  if (index == messages.length) {
                    return _buildHeaderInfo();
                  }

                  final message = messages[index];
                  return GestureDetector(
                    onLongPress: () => _showReactionDialog(message, index),
                    child: Hero(
                      tag: message.id,
                      child: MessageWidget(
                        message: message,
                        isGroupMessage: false,
                        isSameSenderAsPrevious: _isSameSender(index),
                        isSameSenderAsNext: _isNextSameSender(index),
                        onReactionTap: (reaction) {
                          _updateMessageReaction(message: message, reaction: reaction);
=======
        child: Padding(
          padding: const EdgeInsets.only(left: 8.0, right: 8.0),
          child: Column(
            children: [
              Expanded(
                child: // list view builder for example messages
                    ListView.builder(
                  reverse: true,
                  itemCount: messages.length + 1,
                  itemBuilder: (BuildContext context, int index) {
                    //get chatting user info
                    if (index == messages.length) {
                      return Container(
                        padding: EdgeInsets.only(left: 30, right: 30),
                        child: Column(
                          children: [
                            Gap(80),
                            CircleAvatar(
                              backgroundImage: AssetImage(AssetsPaths.icImage),
                              radius: 40,
                            ),
                            Gap(10),
                            Text(
                              'Marek',
                              style: TextStyle(
                                color: AppColors.glitch950,
                                fontSize: 23,
                              ),
                            ),
                            Gap(10),
                            Text(
                              'marek@crupek.com',
                              style: TextStyle(color: AppColors.glitch800),
                            ),
                            Gap(10),
                            Text.rich(
                              textAlign: TextAlign.center,
                              TextSpan(
                                text: 'efaeg ', // Default style
                                style: TextStyle(color: AppColors.glitch800),
                                children: <TextSpan>[
                                  TextSpan(
                                    text: 'eaeed ',
                                    style: TextStyle(
                                      color: AppColors.glitch600,
                                    ),
                                  ),
                                  TextSpan(
                                    text: 'kkase ',
                                    style: TextStyle(
                                      color: AppColors.glitch800,
                                    ),
                                  ),
                                  TextSpan(
                                    text: 'kkase ',
                                    style: TextStyle(
                                      color: AppColors.glitch600,
                                    ),
                                  ),
                                  TextSpan(
                                    text: 'eaeed ',
                                    style: TextStyle(
                                      color: AppColors.glitch800,
                                    ),
                                  ),
                                  TextSpan(
                                    text: 'kkase ',
                                    style: TextStyle(
                                      color: AppColors.glitch600,
                                    ),
                                  ),
                                  TextSpan(
                                    text: 'kkase ',
                                    style: TextStyle(
                                      color: AppColors.glitch800,
                                    ),
                                  ),
                                  TextSpan(
                                    text: 'eaeed ',
                                    style: TextStyle(
                                      color: AppColors.glitch600,
                                    ),
                                  ),
                                  TextSpan(
                                    text: 'kkase ',
                                    style: TextStyle(
                                      color: AppColors.glitch800,
                                    ),
                                  ),
                                  TextSpan(
                                    text: 'kkase ',
                                    style: TextStyle(
                                      color: AppColors.glitch600,
                                    ),
                                  ),
                                  TextSpan(
                                    text: 'eaeed ',
                                    style: TextStyle(
                                      color: AppColors.glitch800,
                                    ),
                                  ),
                                  TextSpan(
                                    text: 'kkase ',
                                    style: TextStyle(
                                      color: AppColors.glitch600,
                                    ),
                                  ),
                                  TextSpan(
                                    text: 'kka',
                                    style: TextStyle(
                                      color: AppColors.glitch800,
                                    ),
                                  ),
                                ],
                              ),
                            ),
                            Gap(20),
                            Row(
                              mainAxisAlignment: MainAxisAlignment.center,
                              children: [
                                Icon(
                                  CarbonIcons.email,
                                  color: AppColors.glitch600,
                                  size: 14,
                                ),
                                Gap(5),
                                Text.rich(
                                  textAlign: TextAlign.center,
                                  TextSpan(
                                    text:
                                        'Chat invite sent to ', // Default style
                                    style: TextStyle(
                                      color: AppColors.glitch600,
                                    ),
                                    children: <TextSpan>[
                                      TextSpan(
                                        text: "Marek",
                                        style: TextStyle(
                                          color: AppColors.glitch950,
                                        ),
                                      ),
                                    ],
                                  ),
                                ),
                              ],
                            ),
                            Gap(10),
                            StatusMessageItemWidget(
                              icon: CarbonIcons.checkmark,
                              highlightedContent: "Marek",
                              content: " accepted the invite",
                            ),
                            Gap(30),
                          ],
                        ),
                      );
                    } else {
                      // get message
                      final message = messages[index];
                      return GestureDetector(
                        // wrap your message widget with a [GestureDectector] or [InkWell]
                        onLongPress: () {
                          // navigate with a custom [HeroDialogRoute] to [ReactionsDialogWidget]
                          Navigator.of(context).push(
                            HeroDialogRoute(
                              builder: (context) {
                                return ReactionsDialogWidget(
                                  id: message.id,
                                  // unique id for message
                                  menuItems:
                                      message.isMe
                                          ? DefaultData.myMessageMenuItems
                                          : DefaultData.menuItems,
                                  messageWidget: MessageWidget(
                                    message: message,
                                    isGroupMessage: false,
                                    messageIndex: index,
                                  ),
                                  // message widget
                                  onReactionTap: (reaction) {
                                    if (reaction == '⋯') {
                                      //'➕'
                                      // show emoji picker container
                                      showEmojiBottomSheet(message: message);
                                    } else {
                                      // add reaction to message
                                      addReactionToMessage(
                                        message: message,
                                        reaction: reaction,
                                      );
                                    }
                                  },
                                  onContextMenuTap: (menuItem) {
                                    if (kDebugMode) {
                                      print('menu item: $menuItem');
                                    }
                                    // handle context menu item
                                  },
                                  // align widget to the right for my message and to the left for contact message
                                  // default is [Alignment.centerRight]
                                  widgetAlignment:
                                      message.isMe
                                          ? Alignment.centerRight
                                          : Alignment.centerLeft,
                                );
                              },
                            ),
                          );
>>>>>>> b6a68a7e
                        },
                      ),
                    ),
                  );
                },
              ),
            ),
            Padding(
              padding: EdgeInsets.symmetric(horizontal: 8.w, vertical: 8.h),
              child: ChatInput(
                currentUser: User(
                  id: 'current_user_id',
                  name: 'You',
                  email: 'current@user.com',
                  publicKey: 'current_public_key',
                ),
                onSend: _sendNewMessage,
                padding: EdgeInsets.zero,
              ),
            ),
          ],
        ),
      ),
    );
  }

  void _showReactionDialog(MessageModel message, int index) {
    Navigator.of(context).push(
      HeroDialogRoute(
        builder: (context) {
          return ReactionsDialogWidget(
            id: message.id,
            menuItems: message.isMe ? DefaultData.myMessageMenuItems : DefaultData.menuItems,
            messageWidget: MessageWidget(
              message: message,
              isGroupMessage: false,
              isSameSenderAsPrevious: _isSameSender(index),
              isSameSenderAsNext: _isNextSameSender(index),
            ),
            onReactionTap: (reaction) {
              if (reaction == '⋯') {
                _showEmojiBottomSheet(message: message);
              } else {
                _updateMessageReaction(message: message, reaction: reaction);
              }
            },
            onContextMenuTap: (menuItem) {
              // Handle context menu actions
            },
            widgetAlignment: message.isMe ? Alignment.centerRight : Alignment.centerLeft,
          );
        },
      ),
    );
  }

  Widget _buildHeaderInfo() {
    return Container(
      padding: EdgeInsets.symmetric(horizontal: 24.w),
      child: Column(
        children: [
          Gap(60.h),
          CircleAvatar(radius: 40.r, backgroundImage: AssetImage(AssetsPaths.icImage)),
          Gap(12.h),
          Text(
            widget.contact.name,
            style: TextStyle(fontSize: 20.sp, fontWeight: FontWeight.w600, color: AppColors.glitch950),
          ),
          Gap(12.h),
          Text(widget.contact.email, style: TextStyle(fontSize: 14.sp, color: AppColors.glitch600)),
          Gap(8.h),
          Text(
            'Public Key: ${widget.contact.publicKey.substring(0, 8)}...',
            style: TextStyle(fontSize: 12.sp, color: AppColors.glitch600),
          ),
          Gap(24.h),
          Container(
            padding: EdgeInsets.symmetric(horizontal: 16.w),
            child: Text(
              'All messages are end-to-end encrypted. Only you and ${widget.contact.name} can read them.',
              textAlign: TextAlign.center,
              style: TextStyle(fontSize: 12.sp, color: AppColors.glitch600),
            ),
          ),
          Gap(24.h),
          StatusMessageItemWidget(
            icon: CarbonIcons.email,
            content: 'Chat invite sent to ${widget.contact.name}',
            boldText: widget.contact.name,
          ),
          Gap(12.h),
          StatusMessageItemWidget(
            icon: CarbonIcons.checkmark,
            content: '${widget.contact.name} accepted the invite',
            boldText: widget.contact.name,
          ),
          Gap(40.h),
        ],
      ),
    );
  }
}<|MERGE_RESOLUTION|>--- conflicted
+++ resolved
@@ -15,10 +15,6 @@
 import 'package:whitenoise/ui/chat/widgets/reaction/reactions_dialog_widget.dart';
 import 'package:whitenoise/ui/chat/widgets/status_message_item_widget.dart';
 
-<<<<<<< HEAD
-=======
-import '../../domain/dummy_data/dummy_messages.dart';
->>>>>>> b6a68a7e
 import '../../routing/routes.dart';
 import '../core/themes/assets.dart';
 import '../core/themes/colors.dart';
@@ -149,7 +145,6 @@
         ],
       ),
       body: SafeArea(
-<<<<<<< HEAD
         child: Column(
           children: [
             Expanded(
@@ -176,216 +171,6 @@
                         isSameSenderAsNext: _isNextSameSender(index),
                         onReactionTap: (reaction) {
                           _updateMessageReaction(message: message, reaction: reaction);
-=======
-        child: Padding(
-          padding: const EdgeInsets.only(left: 8.0, right: 8.0),
-          child: Column(
-            children: [
-              Expanded(
-                child: // list view builder for example messages
-                    ListView.builder(
-                  reverse: true,
-                  itemCount: messages.length + 1,
-                  itemBuilder: (BuildContext context, int index) {
-                    //get chatting user info
-                    if (index == messages.length) {
-                      return Container(
-                        padding: EdgeInsets.only(left: 30, right: 30),
-                        child: Column(
-                          children: [
-                            Gap(80),
-                            CircleAvatar(
-                              backgroundImage: AssetImage(AssetsPaths.icImage),
-                              radius: 40,
-                            ),
-                            Gap(10),
-                            Text(
-                              'Marek',
-                              style: TextStyle(
-                                color: AppColors.glitch950,
-                                fontSize: 23,
-                              ),
-                            ),
-                            Gap(10),
-                            Text(
-                              'marek@crupek.com',
-                              style: TextStyle(color: AppColors.glitch800),
-                            ),
-                            Gap(10),
-                            Text.rich(
-                              textAlign: TextAlign.center,
-                              TextSpan(
-                                text: 'efaeg ', // Default style
-                                style: TextStyle(color: AppColors.glitch800),
-                                children: <TextSpan>[
-                                  TextSpan(
-                                    text: 'eaeed ',
-                                    style: TextStyle(
-                                      color: AppColors.glitch600,
-                                    ),
-                                  ),
-                                  TextSpan(
-                                    text: 'kkase ',
-                                    style: TextStyle(
-                                      color: AppColors.glitch800,
-                                    ),
-                                  ),
-                                  TextSpan(
-                                    text: 'kkase ',
-                                    style: TextStyle(
-                                      color: AppColors.glitch600,
-                                    ),
-                                  ),
-                                  TextSpan(
-                                    text: 'eaeed ',
-                                    style: TextStyle(
-                                      color: AppColors.glitch800,
-                                    ),
-                                  ),
-                                  TextSpan(
-                                    text: 'kkase ',
-                                    style: TextStyle(
-                                      color: AppColors.glitch600,
-                                    ),
-                                  ),
-                                  TextSpan(
-                                    text: 'kkase ',
-                                    style: TextStyle(
-                                      color: AppColors.glitch800,
-                                    ),
-                                  ),
-                                  TextSpan(
-                                    text: 'eaeed ',
-                                    style: TextStyle(
-                                      color: AppColors.glitch600,
-                                    ),
-                                  ),
-                                  TextSpan(
-                                    text: 'kkase ',
-                                    style: TextStyle(
-                                      color: AppColors.glitch800,
-                                    ),
-                                  ),
-                                  TextSpan(
-                                    text: 'kkase ',
-                                    style: TextStyle(
-                                      color: AppColors.glitch600,
-                                    ),
-                                  ),
-                                  TextSpan(
-                                    text: 'eaeed ',
-                                    style: TextStyle(
-                                      color: AppColors.glitch800,
-                                    ),
-                                  ),
-                                  TextSpan(
-                                    text: 'kkase ',
-                                    style: TextStyle(
-                                      color: AppColors.glitch600,
-                                    ),
-                                  ),
-                                  TextSpan(
-                                    text: 'kka',
-                                    style: TextStyle(
-                                      color: AppColors.glitch800,
-                                    ),
-                                  ),
-                                ],
-                              ),
-                            ),
-                            Gap(20),
-                            Row(
-                              mainAxisAlignment: MainAxisAlignment.center,
-                              children: [
-                                Icon(
-                                  CarbonIcons.email,
-                                  color: AppColors.glitch600,
-                                  size: 14,
-                                ),
-                                Gap(5),
-                                Text.rich(
-                                  textAlign: TextAlign.center,
-                                  TextSpan(
-                                    text:
-                                        'Chat invite sent to ', // Default style
-                                    style: TextStyle(
-                                      color: AppColors.glitch600,
-                                    ),
-                                    children: <TextSpan>[
-                                      TextSpan(
-                                        text: "Marek",
-                                        style: TextStyle(
-                                          color: AppColors.glitch950,
-                                        ),
-                                      ),
-                                    ],
-                                  ),
-                                ),
-                              ],
-                            ),
-                            Gap(10),
-                            StatusMessageItemWidget(
-                              icon: CarbonIcons.checkmark,
-                              highlightedContent: "Marek",
-                              content: " accepted the invite",
-                            ),
-                            Gap(30),
-                          ],
-                        ),
-                      );
-                    } else {
-                      // get message
-                      final message = messages[index];
-                      return GestureDetector(
-                        // wrap your message widget with a [GestureDectector] or [InkWell]
-                        onLongPress: () {
-                          // navigate with a custom [HeroDialogRoute] to [ReactionsDialogWidget]
-                          Navigator.of(context).push(
-                            HeroDialogRoute(
-                              builder: (context) {
-                                return ReactionsDialogWidget(
-                                  id: message.id,
-                                  // unique id for message
-                                  menuItems:
-                                      message.isMe
-                                          ? DefaultData.myMessageMenuItems
-                                          : DefaultData.menuItems,
-                                  messageWidget: MessageWidget(
-                                    message: message,
-                                    isGroupMessage: false,
-                                    messageIndex: index,
-                                  ),
-                                  // message widget
-                                  onReactionTap: (reaction) {
-                                    if (reaction == '⋯') {
-                                      //'➕'
-                                      // show emoji picker container
-                                      showEmojiBottomSheet(message: message);
-                                    } else {
-                                      // add reaction to message
-                                      addReactionToMessage(
-                                        message: message,
-                                        reaction: reaction,
-                                      );
-                                    }
-                                  },
-                                  onContextMenuTap: (menuItem) {
-                                    if (kDebugMode) {
-                                      print('menu item: $menuItem');
-                                    }
-                                    // handle context menu item
-                                  },
-                                  // align widget to the right for my message and to the left for contact message
-                                  // default is [Alignment.centerRight]
-                                  widgetAlignment:
-                                      message.isMe
-                                          ? Alignment.centerRight
-                                          : Alignment.centerLeft,
-                                );
-                              },
-                            ),
-                          );
->>>>>>> b6a68a7e
                         },
                       ),
                     ),
