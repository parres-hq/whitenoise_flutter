// ignore_for_file: avoid_redundant_argument_values

import 'package:flutter_riverpod/flutter_riverpod.dart';
import 'package:logging/logging.dart';
import 'package:whitenoise/config/providers/active_account_provider.dart';
import 'package:whitenoise/config/providers/auth_provider.dart';
import 'package:whitenoise/config/providers/group_provider.dart';
import 'package:whitenoise/config/states/chat_state.dart';
import 'package:whitenoise/domain/models/message_model.dart';
import 'package:whitenoise/src/rust/api.dart';
import 'package:whitenoise/src/rust/api/groups.dart';
import 'package:whitenoise/src/rust/api/messages.dart';
import 'package:whitenoise/src/rust/api/utils.dart';
import 'package:whitenoise/utils/message_converter.dart';

class ChatNotifier extends Notifier<ChatState> {
  final _logger = Logger('ChatNotifier');

  @override
  ChatState build() => const ChatState();

  // Helper to check if auth is available
  bool _isAuthAvailable() {
    final authState = ref.read(authProvider);
    if (!authState.isAuthenticated) {
      state = state.copyWith(error: 'Not authenticated');
      return false;
    }
    return true;
  }

  /// Load messages for a specific group
  Future<void> loadMessagesForGroup(String groupId) async {
    if (!_isAuthAvailable()) {
      return;
    }

    // Set loading state for this specific group
    state = state.copyWith(
      groupLoadingStates: {
        ...state.groupLoadingStates,
        groupId: true,
      },
      groupErrorStates: {
        ...state.groupErrorStates,
        groupId: null,
      },
    );

    try {
      final activeAccountData =
          await ref.read(activeAccountProvider.notifier).getActiveAccountData();
      if (activeAccountData == null) {
        _setGroupError(groupId, 'No active account found');
        return;
      }

      final publicKey = await publicKeyFromString(publicKeyString: activeAccountData.pubkey);
      final groupIdObj = await groupIdFromString(hexString: groupId);

      _logger.info('ChatProvider: Loading messages for group $groupId');

      // TODO: Temporary solution - fetch both data sources to map reply information
      // We use messagesWithTokens for primary message data and aggregatedMessages for reply mapping
      final messagesWithTokens = await fetchMessagesForGroup(
        pubkey: publicKey,
        groupId: groupIdObj,
      );

      final publicKeyAgr = await publicKeyFromString(publicKeyString: activeAccountData.pubkey);
      final groupIdObjAgr = await groupIdFromString(hexString: groupId);
      final aggregatedMessages = await fetchAggregatedMessagesForGroup(
        pubkey: publicKeyAgr,
        groupId: groupIdObjAgr,
      );

      _logger.info(
        'ChatProvider: Fetched ${messagesWithTokens.length} messages with tokens and ${aggregatedMessages.length} aggregated messages',
      );

      // Sort messages by creation time (oldest first)
      messagesWithTokens.sort((a, b) => a.createdAt.compareTo(b.createdAt));

      final messages = await MessageConverter.fromMessageWithTokensDataList(
        messagesWithTokens,
        currentUserPublicKey: activeAccountData.pubkey,
        groupId: groupId,
        ref: ref,
        aggregatedMessages: aggregatedMessages, // Pass aggregated data for reply mapping
      );

      state = state.copyWith(
        groupMessages: {
          ...state.groupMessages,
          groupId: messages,
        },
        groupLoadingStates: {
          ...state.groupLoadingStates,
          groupId: false,
        },
      );

      _logger.info('ChatProvider: Loaded ${messagesWithTokens.length} messages for group $groupId');
    } catch (e, st) {
      _logger.severe('ChatProvider.loadMessagesForGroup', e, st);
      String errorMessage = 'Failed to load messages';
      if (e is WhitenoiseError) {
        try {
          errorMessage = await whitenoiseErrorToString(error: e);
        } catch (conversionError) {
          _logger.warning('Failed to convert WhitenoiseError to string: $conversionError');
          errorMessage = 'Failed to load messages due to an internal error';
        }
      } else {
        errorMessage = e.toString();
      }
      _setGroupError(groupId, errorMessage);
    }
  }

  /// Send a message to a group
  Future<MessageWithTokensData?> sendMessage({
    required String groupId,
    required String message,
    int kind = 1, // Default to text message
    List<Tag>? tags,
    bool isEditing = false,
    void Function()? onMessageSent,
  }) async {
    if (!_isAuthAvailable()) {
      return null;
    }

    // Set sending state for this group
    state = state.copyWith(
      sendingStates: {
        ...state.sendingStates,
        groupId: true,
      },
      groupErrorStates: {
        ...state.groupErrorStates,
        groupId: null,
      },
    );

    try {
      final activeAccountData =
          await ref.read(activeAccountProvider.notifier).getActiveAccountData();
      if (activeAccountData == null) {
        _setGroupError(groupId, 'No active account found');
        return null;
      }

      final publicKey = await publicKeyFromString(publicKeyString: activeAccountData.pubkey);
      final groupIdObj = await groupIdFromString(hexString: groupId);

      _logger.info('ChatProvider: Sending message to group $groupId');

      final sentMessage = await sendMessageToGroup(
        pubkey: publicKey,
        groupId: groupIdObj,
        message: message,
        kind: kind,
        tags: tags,
      );

      // Convert sent message to MessageModel and add to local state
      final currentMessages = state.groupMessages[groupId] ?? [];
      final sentMessageModel = await MessageConverter.fromMessageWithTokensData(
        sentMessage,
        currentUserPublicKey: activeAccountData.pubkey,
        groupId: groupId,
        ref: ref,
      );
      final updatedMessages = [...currentMessages, sentMessageModel];

      state = state.copyWith(
        groupMessages: {
          ...state.groupMessages,
          groupId: updatedMessages,
        },
        sendingStates: {
          ...state.sendingStates,
          groupId: false,
        },
      );

      // Update group order by triggering a resort based on the new message
      _updateGroupOrderForNewMessage(groupId);

      _logger.info('ChatProvider: Message sent successfully to group $groupId');
      onMessageSent?.call();
      return sentMessage;
    } catch (e, st) {
      _logger.severe('ChatProvider.sendMessage', e, st);
      String errorMessage = 'Failed to send message';
      if (e is WhitenoiseError) {
        try {
          errorMessage = await whitenoiseErrorToString(error: e);
        } catch (conversionError) {
          _logger.warning('Failed to convert WhitenoiseError to string: $conversionError');
          errorMessage = 'Failed to send message due to an internal error';
        }
      } else {
        errorMessage = e.toString();
      }
      _setGroupError(groupId, errorMessage);

      // Clear sending state
      state = state.copyWith(
        sendingStates: {
          ...state.sendingStates,
          groupId: false,
        },
      );

      return null;
    }
  }

  /// Send a legacy NIP-04 message
  Future<bool> sendLegacyNip04Message({
    required String contactPubkey,
    required String message,
  }) async {
    if (!_isAuthAvailable()) {
      throw Exception('Not authenticated');
    }

    final activeAccountData = await ref.read(activeAccountProvider.notifier).getActiveAccountData();
    if (activeAccountData == null) {
      throw Exception('No active account found');
    }

    final publicKey = await publicKeyFromString(publicKeyString: activeAccountData.pubkey);
    final contactPublicKey = await publicKeyFromString(publicKeyString: contactPubkey);

    _logger.info(
      'ChatProvider: Sending legacy NIP-04 message to $contactPubkey from ${activeAccountData.pubkey}',
    );

    try {
      final tags = <Tag>[];
      await sendDirectMessageNip04(
        sender: publicKey,
        receiver: contactPublicKey,
        content: message,
        tags: tags,
      );

      _logger.info('ChatProvider: Legacy NIP-04 message sent successfully');
      return true;
    } catch (e, st) {
      _logger.severe('ChatProvider.sendLegacyNip04Message', e, st);
      String errorMessage = 'Failed to send legacy NIP-04 message';
      if (e is WhitenoiseError) {
        try {
          errorMessage = await whitenoiseErrorToString(error: e);
        } catch (conversionError) {
          _logger.warning('Failed to convert WhitenoiseError to string: $conversionError');
          errorMessage = 'Failed to send message due to an internal error';
        }
      } else {
        errorMessage = e.toString();
      }
      throw Exception(errorMessage);
    }
  }

  /// Refresh messages for a group (reload from server)
  Future<void> refreshMessagesForGroup(String groupId) async {
    await loadMessagesForGroup(groupId);
  }

  /// Set the currently selected group
  void setSelectedGroup(String? groupId) {
    state = state.copyWith(selectedGroupId: groupId);

    // Auto-load messages when selecting a group
    if (groupId != null) {
      loadMessagesForGroup(groupId);
    }
  }

  /// Clear messages for a specific group
  void clearMessagesForGroup(String groupId) {
    final updatedMessages = Map<String, List<MessageModel>>.from(state.groupMessages);
    updatedMessages.remove(groupId);

    state = state.copyWith(groupMessages: updatedMessages);
  }

  /// Clear all chat data
  void clearAllData() {
    state = const ChatState();
  }

  /// Load messages for multiple groups
  Future<void> loadMessagesForGroups(List<String> groupIds) async {
    final futures = groupIds.map((groupId) => loadMessagesForGroup(groupId));
    await Future.wait(futures);
  }

  Future<void> checkForNewMessages(String groupId) async {
    if (!_isAuthAvailable()) {
      return;
    }

    try {
      final activeAccountData =
          await ref.read(activeAccountProvider.notifier).getActiveAccountData();
      if (activeAccountData == null) {
        return;
      }

      final publicKey = await publicKeyFromString(publicKeyString: activeAccountData.pubkey);
      final groupIdObj = await groupIdFromString(hexString: groupId);

      // TODO: Use dual API approach for reply information in polling
      final messagesWithTokens = await fetchMessagesForGroup(
        pubkey: publicKey,
        groupId: groupIdObj,
      );

      final publicKeyAgr = await publicKeyFromString(publicKeyString: activeAccountData.pubkey);
      final groupIdObjAgr = await groupIdFromString(hexString: groupId);
      final aggregatedMessages = await fetchAggregatedMessagesForGroup(
        pubkey: publicKeyAgr,
        groupId: groupIdObjAgr,
      );

      messagesWithTokens.sort((a, b) => a.createdAt.compareTo(b.createdAt));
      final newMessages = await MessageConverter.fromMessageWithTokensDataList(
        messagesWithTokens,
        currentUserPublicKey: activeAccountData.pubkey,
        groupId: groupId,
        ref: ref,
        aggregatedMessages: aggregatedMessages, // Pass aggregated data for reply mapping
      );

      final currentMessages = state.groupMessages[groupId] ?? [];
      if (newMessages.length > currentMessages.length) {
        final newMessagesOnly = newMessages.skip(currentMessages.length).toList();

        state = state.copyWith(
          groupMessages: {
            ...state.groupMessages,
            groupId: [...currentMessages, ...newMessagesOnly],
          },
        );

        // Update group order when new messages are received
        _updateGroupOrderForNewMessage(groupId);

        _logger.info(
          'ChatProvider: Added ${newMessagesOnly.length} new messages for group $groupId',
        );
      }
    } catch (e, st) {
      _logger.severe('ChatProvider.checkForNewMessages', e, st);
    }
  }

  Future<void> checkForNewMessagesInGroups(List<String> groupIds) async {
    final futures = groupIds.map((groupId) => checkForNewMessages(groupId));
    await Future.wait(futures);
  }

  void _setGroupError(String groupId, String error) {
    state = state.copyWith(
      groupLoadingStates: {
        ...state.groupLoadingStates,
        groupId: false,
      },
      groupErrorStates: {
        ...state.groupErrorStates,
        groupId: error,
      },
      sendingStates: {
        ...state.sendingStates,
        groupId: false,
      },
    );
  }

  /// Clear error for a specific group
  void clearGroupError(String groupId) {
    state = state.copyWith(
      groupErrorStates: {
        ...state.groupErrorStates,
        groupId: null,
      },
    );
  }

  /// Get messages for a specific group (convenience method)
  List<MessageModel> getMessagesForGroup(String groupId) {
    return state.getMessagesForGroup(groupId);
  }

  /// Check if a group is currently loading
  bool isGroupLoading(String groupId) {
    return state.isGroupLoading(groupId);
  }

  /// Get error for a specific group
  String? getGroupError(String groupId) {
    return state.getGroupError(groupId);
  }

  /// Check if currently sending a message to a group
  bool isSendingToGroup(String groupId) {
    return state.isSendingToGroup(groupId);
  }

  /// Get the latest message for a group
  MessageModel? getLatestMessageForGroup(String groupId) {
    return state.getLatestMessageForGroup(groupId);
  }

  bool isSameSender(int index, {String? groupId}) {
    final gId = groupId ??= state.selectedGroupId;
    if (gId == null) return false;
    final groupMessages = state.groupMessages[gId] ?? [];
    if (index <= 0 || index >= groupMessages.length) return false;
    return groupMessages[index].sender.publicKey == groupMessages[index - 1].sender.publicKey;
  }

  bool isNextSameSender(int index, {String? groupId}) {
    final gId = groupId ??= state.selectedGroupId;
    if (gId == null) return false;
    final groupMessages = state.groupMessages[gId] ?? [];
    if (index < 0 || index >= groupMessages.length - 1) return false;
    return groupMessages[index].sender.publicKey == groupMessages[index + 1].sender.publicKey;
  }

  /// Get unread message count for a group
  int getUnreadCountForGroup(String groupId) {
    return state.getUnreadCountForGroup(groupId);
  }

  /// Get the message being replied to for a group
  MessageModel? getReplyingTo(String groupId) {
    return state.getReplyingTo(groupId);
  }

  /// Get the message being edited for a group
  MessageModel? getEditingMessage(String groupId) {
    return state.getEditingMessage(groupId);
  }

  /// Check if currently replying to a message in a group
  bool isReplying(String groupId) {
    return state.isReplying(groupId);
  }

  /// Check if currently editing a message in a group
  bool isEditing(String groupId) {
    return state.isEditing(groupId);
  }

  /// Get the message being replied to for the currently selected group
  MessageModel? get currentReplyingTo {
    if (state.selectedGroupId == null) return null;
    return state.getReplyingTo(state.selectedGroupId!);
  }

  /// Get the message being edited for the currently selected group
  MessageModel? get currentEditingMessage {
    if (state.selectedGroupId == null) return null;
    return state.getEditingMessage(state.selectedGroupId!);
  }

  /// Check if currently replying in the selected group
  bool get isCurrentlyReplying {
    if (state.selectedGroupId == null) return false;
    return state.isReplying(state.selectedGroupId!);
  }

  /// Check if currently editing in the selected group
  bool get isCurrentlyEditing {
    if (state.selectedGroupId == null) return false;
    return state.isEditing(state.selectedGroupId!);
  }

  /// Add or remove a reaction to/from a message
  Future<bool> updateMessageReaction({
    required MessageModel message,
    required String reaction,
    int? messageKind,
  }) async {
    if (!_isAuthAvailable()) {
      return false;
    }

    try {
      final activeAccountData =
          await ref.read(activeAccountProvider.notifier).getActiveAccountData();
      if (activeAccountData == null) {
        _setGroupError(message.groupId ?? '', 'No active account found');
        return false;
      }

      final publicKey = await publicKeyFromString(publicKeyString: activeAccountData.pubkey);
      final groupIdObj = await groupIdFromString(hexString: message.groupId ?? '');

      _logger.info('ChatProvider: Adding reaction "$reaction" to message ${message.id}');

      // Create reaction content (emoji)
      final reactionContent = reaction;

      // Create tags for reaction
      List<Tag> reactionTags = [];

      if (messageKind != null) {
        // NIP-25 compliant reaction with full tags
        reactionTags = [
          await tagFromVec(vec: ['e', message.id]), // Event being reacted to
          await tagFromVec(
            vec: ['p', message.sender.publicKey],
          ), // Author of the event being reacted to
          await tagFromVec(
            vec: ['k', messageKind.toString()],
          ), // Kind of the event being reacted to
        ];
      } else {
        // Legacy reaction - only reference the message
        reactionTags = [
          await tagFromVec(vec: ['e', message.id]), // Event being reacted to
        ];
      }

      // Send reaction message (kind 7 for reactions in Nostr)
      await sendMessageToGroup(
        pubkey: publicKey,
        groupId: groupIdObj,
        message: reactionContent,
        kind: 7, // Nostr kind 7 = reaction
        tags: reactionTags,
      );

      // Refresh messages to get updated reactions
      await refreshMessagesForGroup(message.groupId ?? '');

      _logger.info('ChatProvider: Reaction added successfully');
      return true;
    } catch (e, st) {
      _logger.severe('ChatProvider.updateMessageReaction', e, st);
      String errorMessage = 'Failed to add reaction';
      if (e is WhitenoiseError) {
        try {
          errorMessage = await whitenoiseErrorToString(error: e);
        } catch (conversionError) {
          _logger.warning('Failed to convert WhitenoiseError to string: $conversionError');
          errorMessage = 'Failed to update reaction due to an internal error';
        }
      } else {
        errorMessage = e.toString();
      }
      _setGroupError(message.groupId ?? '', errorMessage);
      return false;
    }
  }

  /// Send a reply message to a specific message
  Future<MessageWithTokensData?> sendReplyMessage({
    required String groupId,
    required String replyToMessageId,
    required String message,
    void Function()? onMessageSent,
  }) async {
    if (!_isAuthAvailable()) {
      return null;
    }

    try {
      final activeAccountData =
          await ref.read(activeAccountProvider.notifier).getActiveAccountData();
      if (activeAccountData == null) {
        _setGroupError(groupId, 'No active account found');
        return null;
      }

      final publicKey = await publicKeyFromString(publicKeyString: activeAccountData.pubkey);
      final groupIdObj = await groupIdFromString(hexString: groupId);

      _logger.info('ChatProvider: Sending reply to message $replyToMessageId');

      // Create tags for reply
      final replyTags = [
        await tagFromVec(vec: ['e', replyToMessageId]),
      ];

      // Send the reply message using rust API
      final sentMessage = await sendMessageToGroup(
        pubkey: publicKey,
        groupId: groupIdObj,
        message: message,
        kind: 9, // Kind 9 for replies
        tags: replyTags,
      );

      // Convert to MessageModel and add to local state
      final currentMessages = state.groupMessages[groupId] ?? [];
<<<<<<< HEAD

      // Find the original message for reply context
      final originalMessage = currentMessages.firstWhere(
        (msg) => msg.id == replyToMessageId,
        orElse: () => throw StateError('Original message not found'),
      );

      // Create a mock ChatMessageData with reply information for the sent message
      final mockReplyInfo = ChatMessageData(
        id: sentMessage.id,
        pubkey: sentMessage.pubkey,
        content: sentMessage.content ?? '',
        createdAt: sentMessage.createdAt,
        tags: const [],
        isReply: true,
        replyToId: replyToMessageId,
        isDeleted: false,
        contentTokens: const [],
        reactions: const ReactionSummaryData(byEmoji: [], userReactions: []),
        kind: sentMessage.kind,
      );

      // Build lookup map for the original message
      final originalMessageLookup = <String, MessageWithTokensData>{};
      originalMessageLookup[replyToMessageId] = MessageWithTokensData(
        id: originalMessage.id,
        pubkey: originalMessage.sender.publicKey,
        kind: 1,
        createdAt: BigInt.from(originalMessage.createdAt.millisecondsSinceEpoch ~/ 1000),
        content: originalMessage.content,
        tokens: const [],
      );

=======
>>>>>>> 7c2d2df6
      final sentMessageModel = await MessageConverter.fromMessageWithTokensData(
        sentMessage,
        currentUserPublicKey: activeAccountData.pubkey,
        groupId: groupId,
        ref: ref,
        replyInfo: mockReplyInfo,
        originalMessageLookup: originalMessageLookup,
      );
      final updatedMessages = [...currentMessages, sentMessageModel];

      state = state.copyWith(
        groupMessages: {
          ...state.groupMessages,
          groupId: updatedMessages,
        },
      );

      _updateGroupOrderForNewMessage(groupId);
      onMessageSent?.call();
      return sentMessage;
    } catch (e, st) {
      _logger.severe('ChatProvider.sendReplyMessage', e, st);
      String errorMessage = 'Failed to send reply';
      if (e is WhitenoiseError) {
        try {
          errorMessage = await whitenoiseErrorToString(error: e);
        } catch (conversionError) {
          _logger.warning('Failed to convert WhitenoiseError to string: $conversionError');
          errorMessage = 'Failed to send reply due to an internal error';
        }
      } else {
        errorMessage = e.toString();
      }
      _setGroupError(groupId, errorMessage);
      return null;
    }
  }

  /// Delete a message
  Future<bool> deleteMessage({
    required String groupId,
    required String messageId,
    required int messageKind,
    required String messagePubkey,
  }) async {
    if (!_isAuthAvailable()) {
      return false;
    }

    try {
      final activeAccountData =
          await ref.read(activeAccountProvider.notifier).getActiveAccountData();
      if (activeAccountData == null) {
        _setGroupError(groupId, 'No active account found');
        return false;
      }

      final publicKey = await publicKeyFromString(publicKeyString: activeAccountData.pubkey);
      final groupIdObj = await groupIdFromString(hexString: groupId);

      _logger.info('ChatProvider: Deleting message $messageId');

      // Create tags for deletion (NIP-09)
      final deleteTags = [
        await tagFromVec(vec: ['e', messageId]),
        await tagFromVec(vec: ['p', messagePubkey]), // Author of the message being deleted
        await tagFromVec(vec: ['k', messageKind.toString()]), // Kind of the message being deleted
      ];

      // Send deletion message using rust API
      await sendMessageToGroup(
        pubkey: publicKey,
        groupId: groupIdObj,
        message: '', // Empty content for deletion
        kind: 5, // Nostr kind 5 = deletion
        tags: deleteTags,
      );

      // Refresh messages to get updated state
      await refreshMessagesForGroup(groupId);

      _logger.info('ChatProvider: Message deleted successfully');
      return true;
    } catch (e, st) {
      _logger.severe('ChatProvider.deleteMessage', e, st);
      String errorMessage = 'Failed to delete message';
      if (e is WhitenoiseError) {
        try {
          errorMessage = await whitenoiseErrorToString(error: e);
        } catch (conversionError) {
          _logger.warning('Failed to convert WhitenoiseError to string: $conversionError');
          errorMessage = 'Failed to delete message due to an internal error';
        }
      } else {
        errorMessage = e.toString();
      }
      _setGroupError(groupId, errorMessage);
      return false;
    }
  }

  void handleReply(MessageModel message, {String? groupId}) {
    final targetGroupId = groupId ?? message.groupId;
    if (targetGroupId == null) return;

    state = state.copyWith(
      replyingTo: {
        ...state.replyingTo,
        targetGroupId: message,
      },
      // Clear editing when starting a reply
      editingMessage: {
        ...state.editingMessage,
        targetGroupId: null,
      },
    );
  }

  void handleEdit(MessageModel message, {String? groupId}) {
    final targetGroupId = groupId ?? message.groupId;
    if (targetGroupId == null) return;

    state = state.copyWith(
      editingMessage: {
        ...state.editingMessage,
        targetGroupId: message,
      },
      // Clear replying when starting an edit
      replyingTo: {
        ...state.replyingTo,
        targetGroupId: null,
      },
    );
  }

  void cancelReply({String? groupId}) {
    if (groupId == null && state.selectedGroupId == null) return;
    final targetGroupId = groupId ?? state.selectedGroupId!;

    state = state.copyWith(
      replyingTo: {
        ...state.replyingTo,
        targetGroupId: null,
      },
    );
  }

  void cancelEdit({String? groupId}) {
    if (groupId == null && state.selectedGroupId == null) return;
    final targetGroupId = groupId ?? state.selectedGroupId!;

    state = state.copyWith(
      editingMessage: {
        ...state.editingMessage,
        targetGroupId: null,
      },
    );
  }

  void _updateGroupOrderForNewMessage(String groupId) {
    final now = DateTime.now();

    ref.read(groupsProvider.notifier).updateGroupActivityTime(groupId, now);
  }
}

final chatProvider = NotifierProvider<ChatNotifier, ChatState>(
  ChatNotifier.new,
);<|MERGE_RESOLUTION|>--- conflicted
+++ resolved
@@ -602,7 +602,6 @@
 
       // Convert to MessageModel and add to local state
       final currentMessages = state.groupMessages[groupId] ?? [];
-<<<<<<< HEAD
 
       // Find the original message for reply context
       final originalMessage = currentMessages.firstWhere(
@@ -610,7 +609,6 @@
         orElse: () => throw StateError('Original message not found'),
       );
 
-      // Create a mock ChatMessageData with reply information for the sent message
       final mockReplyInfo = ChatMessageData(
         id: sentMessage.id,
         pubkey: sentMessage.pubkey,
@@ -625,7 +623,6 @@
         kind: sentMessage.kind,
       );
 
-      // Build lookup map for the original message
       final originalMessageLookup = <String, MessageWithTokensData>{};
       originalMessageLookup[replyToMessageId] = MessageWithTokensData(
         id: originalMessage.id,
@@ -636,8 +633,6 @@
         tokens: const [],
       );
 
-=======
->>>>>>> 7c2d2df6
       final sentMessageModel = await MessageConverter.fromMessageWithTokensData(
         sentMessage,
         currentUserPublicKey: activeAccountData.pubkey,
