// ignore_for_file: avoid_redundant_argument_values

import 'package:flutter/foundation.dart';
import 'package:flutter_riverpod/flutter_riverpod.dart';
import 'package:whitenoise/config/providers/auth_provider.dart';
import 'package:whitenoise/config/providers/contacts_provider.dart';
import 'package:whitenoise/src/rust/api.dart';

class AccountState {
  final Account? account;
  final Metadata? metadata;
  final String? pubkey;
  final Map<String, AccountData>? accounts;
  final bool isLoading;
  final String? error;

  const AccountState({
    this.account,
    this.metadata,
    this.pubkey,
    this.accounts,
    this.isLoading = false,
    this.error,
  });

  AccountState copyWith({
    Account? account,
    Metadata? metadata,
    String? pubkey,
    Map<String, AccountData>? accounts,
    bool? isLoading,
    String? error,
  }) => AccountState(
    account: account ?? this.account,
    metadata: metadata ?? this.metadata,
    pubkey: pubkey ?? this.pubkey,
    accounts: accounts ?? this.accounts,
    isLoading: isLoading ?? this.isLoading,
    error: error ?? this.error,
  );
}

class AccountNotifier extends Notifier<AccountState> {
  @override
  AccountState build() => const AccountState();

  // Load the currently active account
  Future<void> loadAccountData() async {
    state = state.copyWith(isLoading: true, error: null);
    final wn = ref.read(authProvider).whitenoise;
    if (wn == null) {
      state = state.copyWith(
        error: 'Whitenoise instance not found',
        isLoading: false,
      );
      return;
    }

    try {
      final acct = await getActiveAccount(whitenoise: wn);
      if (acct == null) {
        state = state.copyWith(error: 'No active account found');
      } else {
<<<<<<< HEAD
        final accountData = await getAccountData(account: acct);

        final publicKey = await publicKeyFromString(
          publicKeyString: accountData.pubkey,
        );
        final metadata = await fetchMetadata(
          whitenoise: wn,
          pubkey: publicKey,
        );

        state = state.copyWith(
          account: acct,
          metadata: metadata,
          pubkey: accountData.pubkey,
        );
=======
        final data = await getAccountData(account: acct);
        state = state.copyWith(account: acct, pubkey: data.pubkey);

        // Automatically load contacts for the active account
        try {
          await ref.read(contactsProvider.notifier).loadContacts(data.pubkey);
        } catch (e) {
          debugPrint('Failed to load contacts: $e');
        }
>>>>>>> 24c8bf08
      }
    } catch (e, st) {
      debugPrintStack(label: 'loadAccountData', stackTrace: st);
      state = state.copyWith(error: e.toString());
    } finally {
      state = state.copyWith(isLoading: false);
    }
  }

  // Fetch and store all accounts
  Future<Map<String, AccountData>?> listAccounts() async {
    final wn = ref.read(authProvider).whitenoise;
    if (wn == null) return null;

    try {
      final wnData = await getWhitenoiseData(whitenoise: wn);
      state = state.copyWith(accounts: wnData.accounts);
      return wnData.accounts;
    } catch (e, st) {
      debugPrintStack(label: 'listAccounts', stackTrace: st);
      state = state.copyWith(error: e.toString());
      return null;
    }
  }

  // Set a specific account as active
  Future<void> setActiveAccount(Account account) async {
    final wn = ref.read(authProvider).whitenoise;
    if (wn == null) return;

    state = state.copyWith(isLoading: true);
    try {
      final updated = await updateActiveAccount(
        whitenoise: wn,
        account: account,
      );
      final data = await getAccountData(account: updated);
      state = state.copyWith(account: updated, pubkey: data.pubkey);

      // Automatically load contacts for the newly active account
      try {
        await ref.read(contactsProvider.notifier).loadContacts(data.pubkey);
      } catch (e) {
        debugPrint('Failed to load contacts: $e');
      }
    } catch (e, st) {
      debugPrintStack(label: 'setActiveAccount', stackTrace: st);
      state = state.copyWith(error: e.toString());
    } finally {
      state = state.copyWith(isLoading: false);
    }
  }

  // Return pubkey (load account if missing)
  Future<String?> getPubkey() async {
    if (state.pubkey != null) return state.pubkey;
    await loadAccountData();
    return state.pubkey;
  }

  // Update metadata for the current account
  Future<void> updateAccountMetadata(String displayName, String bio) async {
    final wn = ref.read(authProvider).whitenoise;
    final acct = state.account;
    if (wn == null || acct == null) return;

    state = state.copyWith(isLoading: true);
    try {
      final accountMetadata = state.metadata;
      if (accountMetadata != null) {
        if (displayName.isNotEmpty &&
            displayName != accountMetadata.displayName) {
          accountMetadata.displayName = displayName;
          //TODO: impl bio for Metadata
          // accountMetadata.bio = bio;

          final updatedMetadata = accountMetadata;
          await updateMetadata(
            whitenoise: wn,
            metadata: updatedMetadata,
            account: acct,
          );
        }
      } else {
        throw Exception('No metadata found');
      }
    } catch (e, st) {
      debugPrintStack(label: 'updateMetadata', stackTrace: st);
      state = state.copyWith(error: e.toString());
    } finally {
      state = state.copyWith(isLoading: false);
    }
  }
}

final accountProvider = NotifierProvider<AccountNotifier, AccountState>(
  AccountNotifier.new,
);<|MERGE_RESOLUTION|>--- conflicted
+++ resolved
@@ -61,7 +61,6 @@
       if (acct == null) {
         state = state.copyWith(error: 'No active account found');
       } else {
-<<<<<<< HEAD
         final accountData = await getAccountData(account: acct);
 
         final publicKey = await publicKeyFromString(
@@ -77,9 +76,6 @@
           metadata: metadata,
           pubkey: accountData.pubkey,
         );
-=======
-        final data = await getAccountData(account: acct);
-        state = state.copyWith(account: acct, pubkey: data.pubkey);
 
         // Automatically load contacts for the active account
         try {
@@ -87,7 +83,6 @@
         } catch (e) {
           debugPrint('Failed to load contacts: $e');
         }
->>>>>>> 24c8bf08
       }
     } catch (e, st) {
       debugPrintStack(label: 'loadAccountData', stackTrace: st);
