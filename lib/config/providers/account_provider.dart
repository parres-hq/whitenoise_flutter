--- conflicted
+++ resolved
@@ -45,11 +45,7 @@
   AccountState build() => const AccountState();
 
   // Load the currently active account
-<<<<<<< HEAD
-  Future<void> loadAccount() async {
-=======
   Future<void> loadAccountData() async {
->>>>>>> 50690dcd
     state = state.copyWith(isLoading: true, error: null);
     final wn = ref.read(authProvider).whitenoise;
     if (wn == null) {
