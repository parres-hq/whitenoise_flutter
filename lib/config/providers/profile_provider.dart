import 'package:flutter_riverpod/flutter_riverpod.dart';
import 'package:image_picker/image_picker.dart';
import 'package:logging/logging.dart';
import 'package:path/path.dart' as path;
<<<<<<< HEAD
=======
import 'package:whitenoise/config/extensions/toast_extension.dart';
>>>>>>> 7772366f
import 'package:whitenoise/config/providers/active_account_provider.dart';
import 'package:whitenoise/config/providers/auth_provider.dart';
import 'package:whitenoise/config/states/profile_state.dart';
import 'package:whitenoise/src/rust/api.dart';
import 'package:whitenoise/src/rust/api/accounts.dart';
import 'package:whitenoise/src/rust/api/utils.dart';

class ProfileNotifier extends AsyncNotifier<ProfileState> {
  final _logger = Logger('ProfileNotifier');

  @override
  Future<ProfileState> build() async {
    return const ProfileState();
  }

  Future<void> fetchProfileData() async {
    state = const AsyncValue.loading();

    try {
      final authState = ref.read(authProvider);
      if (!authState.isAuthenticated) {
        state = AsyncValue.error(
          'Not authenticated',
          StackTrace.current,
        );
        return;
      }

      // Get active account data directly
      final activeAccountData =
          await ref.read(activeAccountProvider.notifier).getActiveAccountData();
      if (activeAccountData == null) {
        state = AsyncValue.error('No active account found', StackTrace.current);
        return;
      }

      final publicKey = await publicKeyFromString(publicKeyString: activeAccountData.pubkey);
      final metadata = await fetchMetadata(
        pubkey: publicKey,
      );

      final profileState = ProfileState(
        displayName: metadata?.displayName,
        about: metadata?.about,
        picture: metadata?.picture,
        nip05: metadata?.nip05,
        selectedImagePath: '',
      );

      state = AsyncValue.data(
        profileState.copyWith(initialProfile: profileState),
      );
    } catch (e, st) {
      _logger.severe('loadProfileData', e, st);
      state = AsyncValue.error(e.toString(), st);
    } finally {
      state = AsyncValue.data(
        state.value!.copyWith(isSaving: false, stackTrace: null, error: null),
      );
    }
  }

  void updateLocalProfile({
    String? displayName,
    String? about,
    String? picture,
    String? nip05,
  }) {
    state.whenData((value) {
      state = AsyncValue.data(
        value.copyWith(
          displayName: displayName ?? value.displayName,
          about: about ?? value.about,
          picture: picture ?? value.picture,
          nip05: nip05 ?? value.nip05,
        ),
      );
    });
  }

  void discardChanges() {
    state.whenData((value) {
      if (value.initialProfile != null) {
        state = AsyncValue.data(
          value.copyWith(
            displayName: value.initialProfile!.displayName,
            about: value.initialProfile!.about,
            picture: value.initialProfile!.picture,
            nip05: value.initialProfile!.nip05,
          ),
        );
      }
    });
  }

<<<<<<< HEAD
  Future<void> pickProfileImage() async {
=======
  Future<void> pickProfileImage(WidgetRef ref) async {
>>>>>>> 7772366f
    try {
      final XFile? image = await ImagePicker().pickImage(
        source: ImageSource.gallery,
        maxWidth: 512,
        maxHeight: 512,
        imageQuality: 85,
      );
      if (image != null) {
        state.whenData(
          (value) =>
              state = AsyncValue.data(
                value.copyWith(selectedImagePath: image.path),
              ),
        );
      }
    } catch (e, st) {
      _logger.severe('pickProfileImage', e, st);
<<<<<<< HEAD
      state = AsyncValue.error('Failed to pick profile image', st);
    }
  }

  Future<void> updateProfileData() async {
=======
      ref.showRawErrorToast('Failed to pick profile image');
    }
  }

  Future<void> updateProfileData({
    String? displayName,
    String? about,
    String? picture,
    String? nip05,
    required WidgetRef ref,
  }) async {
>>>>>>> 7772366f
    state = AsyncValue.data(
      state.value!.copyWith(isSaving: true, error: null, stackTrace: null),
    );
    try {
      String? profilePictureUrl;
      final authState = ref.read(authProvider);
      if (!authState.isAuthenticated) {
        state = AsyncValue.error('Not authenticated', StackTrace.current);
        return;
      }

      // Get active account data directly
      final activeAccountData =
          await ref.read(activeAccountProvider.notifier).getActiveAccountData();
      if (activeAccountData == null) {
        state = AsyncValue.error('No active account found', StackTrace.current);
        return;
      }

      if ((state.value?.selectedImagePath?.isNotEmpty) ?? false) {
        final fileExtension = path.extension(state.value!.selectedImagePath!);
        final imageType = await imageTypeFromExtension(extension_: fileExtension);

        final activeAccount = await ref.read(activeAccountProvider.notifier).getActiveAccountData();
        if (activeAccount == null) {
<<<<<<< HEAD
          state = AsyncValue.error('No active account found', StackTrace.current);
=======
          ref.showRawErrorToast('No active account found');
>>>>>>> 7772366f
          return;
        }

        final serverUrl = await getDefaultBlossomServerUrl();
        final publicKey = await publicKeyFromString(publicKeyString: activeAccount.pubkey);

        profilePictureUrl = await uploadProfilePicture(
          pubkey: publicKey,
          serverUrl: serverUrl,
          filePath: state.value!.selectedImagePath!,
          imageType: imageType,
        );
      }

      final publicKey = await publicKeyFromString(publicKeyString: activeAccountData.pubkey);
      final metadata = await fetchMetadata(
        pubkey: publicKey,
      );

      if (metadata == null) {
        throw Exception('Metadata not found');
      }
<<<<<<< HEAD
      
      final currentState = state.value!;
      metadata.displayName = currentState.displayName;
      metadata.about = currentState.about;
      metadata.picture = profilePictureUrl ?? currentState.picture;
      metadata.nip05 = currentState.nip05;
=======
      metadata.displayName = displayName;
      metadata.about = about;
      metadata.picture = profilePictureUrl;
      metadata.nip05 = nip05;
>>>>>>> 7772366f

      // Create a new PublicKey object just before using it to avoid disposal issues
      final publicKeyForUpdate = await publicKeyFromString(
        publicKeyString: activeAccountData.pubkey,
      );

      await updateMetadata(
        pubkey: publicKeyForUpdate,
        metadata: metadata,
      );

      await fetchProfileData();
    } catch (e, st) {
      _logger.severe('updateProfileData', e, st);
      state = AsyncValue.data(
        state.value!.copyWith(isSaving: false, error: e, stackTrace: st),
      );
      
      // Handle error messaging
      String? errorMessage;
      if (e is WhitenoiseError) {
        try {
          errorMessage = await whitenoiseErrorToString(error: e);
        } catch (conversionError) {
          errorMessage = 'Failed to update profile due to an internal error';
        }
      } else {
        errorMessage = e.toString();
      }
      state = AsyncValue.error(errorMessage, st);
    }
  }
}

final profileProvider = AsyncNotifierProvider<ProfileNotifier, ProfileState>(
  ProfileNotifier.new,
);<|MERGE_RESOLUTION|>--- conflicted
+++ resolved
@@ -2,10 +2,7 @@
 import 'package:image_picker/image_picker.dart';
 import 'package:logging/logging.dart';
 import 'package:path/path.dart' as path;
-<<<<<<< HEAD
-=======
 import 'package:whitenoise/config/extensions/toast_extension.dart';
->>>>>>> 7772366f
 import 'package:whitenoise/config/providers/active_account_provider.dart';
 import 'package:whitenoise/config/providers/auth_provider.dart';
 import 'package:whitenoise/config/states/profile_state.dart';
@@ -101,11 +98,7 @@
     });
   }
 
-<<<<<<< HEAD
   Future<void> pickProfileImage() async {
-=======
-  Future<void> pickProfileImage(WidgetRef ref) async {
->>>>>>> 7772366f
     try {
       final XFile? image = await ImagePicker().pickImage(
         source: ImageSource.gallery,
@@ -123,25 +116,11 @@
       }
     } catch (e, st) {
       _logger.severe('pickProfileImage', e, st);
-<<<<<<< HEAD
       state = AsyncValue.error('Failed to pick profile image', st);
     }
   }
 
   Future<void> updateProfileData() async {
-=======
-      ref.showRawErrorToast('Failed to pick profile image');
-    }
-  }
-
-  Future<void> updateProfileData({
-    String? displayName,
-    String? about,
-    String? picture,
-    String? nip05,
-    required WidgetRef ref,
-  }) async {
->>>>>>> 7772366f
     state = AsyncValue.data(
       state.value!.copyWith(isSaving: true, error: null, stackTrace: null),
     );
@@ -167,11 +146,7 @@
 
         final activeAccount = await ref.read(activeAccountProvider.notifier).getActiveAccountData();
         if (activeAccount == null) {
-<<<<<<< HEAD
           state = AsyncValue.error('No active account found', StackTrace.current);
-=======
-          ref.showRawErrorToast('No active account found');
->>>>>>> 7772366f
           return;
         }
 
@@ -194,19 +169,12 @@
       if (metadata == null) {
         throw Exception('Metadata not found');
       }
-<<<<<<< HEAD
       
       final currentState = state.value!;
       metadata.displayName = currentState.displayName;
       metadata.about = currentState.about;
       metadata.picture = profilePictureUrl ?? currentState.picture;
       metadata.nip05 = currentState.nip05;
-=======
-      metadata.displayName = displayName;
-      metadata.about = about;
-      metadata.picture = profilePictureUrl;
-      metadata.nip05 = nip05;
->>>>>>> 7772366f
 
       // Create a new PublicKey object just before using it to avoid disposal issues
       final publicKeyForUpdate = await publicKeyFromString(
