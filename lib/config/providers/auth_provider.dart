import 'dart:io';
import 'package:flutter_riverpod/flutter_riverpod.dart';
import 'package:path_provider/path_provider.dart';
<<<<<<< HEAD
import 'package:whitenoise/config/states/auth_state.dart';
import 'package:whitenoise/src/rust/api.dart';
import 'package:whitenoise/src/rust/frb_generated.dart';

class AuthNotifier extends Notifier<AuthState> {
  @override
  AuthState build() {
    return const AuthState();
  }
=======

/// Rust-generated bridge API
import 'package:whitenoise/src/rust/api.dart';
import 'package:whitenoise/src/rust/frb_generated.dart';

class AuthState with ChangeNotifier {
  /// ---------- Private fields ----------
  bool _isAuthenticated = false;
  bool _isLoading = false;
  String? _error;
  Whitenoise? _whitenoise;

  /// ---------- Public getters ----------
  bool get isAuthenticated => _isAuthenticated;
  bool get isLoading => _isLoading;
  String? get error => _error;
  Whitenoise? get whitenoise => _whitenoise;
>>>>>>> f24cf2e0

  /// Initialize Whitenoise and Rust backend
  Future<void> initialize() async {
    state = state.copyWith(isLoading: true, error: null);

    try {
<<<<<<< HEAD
=======
      // 1. Initialize Rust library
>>>>>>> f24cf2e0
      await RustLib.init();

      /// 2. Create data and logs directories
      final dir = await getApplicationDocumentsDirectory();
      final dataDir = '${dir.path}/whitenoise/data';
      final logsDir = '${dir.path}/whitenoise/logs';

      await Directory(dataDir).create(recursive: true);
      await Directory(logsDir).create(recursive: true);

      /// 3. Create config and initialize Whitenoise instance
      final config = await createWhitenoiseConfig(
        dataDir: dataDir,
        logsDir: logsDir,
      );
<<<<<<< HEAD
      final whitenoise = await initializeWhitenoise(config: config);

      state = state.copyWith(whitenoise: whitenoise);
    } catch (e) {
      state = state.copyWith(error: e.toString());
=======
      _whitenoise = await initializeWhitenoise(config: config);

      /// 4. Auto-login if an account is already active
      final active = await getActiveAccount(whitenoise: _whitenoise!);
      _isAuthenticated = active != null;
    } catch (e, st) {
      _error = e.toString();
      debugPrintStack(label: 'AuthState.initialize', stackTrace: st);
>>>>>>> f24cf2e0
    } finally {
      state = state.copyWith(isLoading: false);
    }
  }

  /// Create a new account and set it as active
  Future<void> createAccount() async {
<<<<<<< HEAD
    if (state.whitenoise == null) {
      await initialize();
    }

    if (state.whitenoise == null) {
      final previousError = state.error;
      state = state.copyWith(
        error:
            "Could not initialize Whitenoise: $previousError, account creation failed.",
      );
=======
    if (_whitenoise == null) {
      _error = 'Whitenoise is not initialized';
      notifyListeners();
>>>>>>> f24cf2e0
      return;
    }

    state = state.copyWith(isLoading: true, error: null);

    try {
<<<<<<< HEAD
      await createIdentity(whitenoise: state.whitenoise!);
      state = state.copyWith(isAuthenticated: true);
    } catch (e) {
      state = state.copyWith(error: e.toString());
=======
      final account = await createIdentity(whitenoise: _whitenoise!);
      await updateActiveAccount(whitenoise: _whitenoise!, account: account);
      _isAuthenticated = true;
    } catch (e, st) {
      _error = e.toString();
      debugPrintStack(label: 'AuthState.createAccount', stackTrace: st);
>>>>>>> f24cf2e0
    } finally {
      state = state.copyWith(isLoading: false);
    }
  }

  /// Login with a private key (nsec or hex)
  Future<void> loginWithKey(String nsecOrPrivkey) async {
    if (_whitenoise == null) {
      _error = 'Whitenoise is not initialized';
      notifyListeners();
      return;
    }

    _setLoading(true);
    _error = null;

    try {
      /// 1. Perform login using Rust API
      final account = await login(
        whitenoise: _whitenoise!,
        nsecOrHexPrivkey: nsecOrPrivkey.trim(),
      );

      /// 2. Mark the account as active
      await updateActiveAccount(whitenoise: _whitenoise!, account: account);
      _isAuthenticated = true;
    } catch (e, st) {
      _error = e.toString();
      _isAuthenticated = false;
      debugPrintStack(label: 'AuthState.loginWithKey', stackTrace: st);
    } finally {
      _setLoading(false);
    }
  }

  /// Get the currently active account (if any)
  Future<Account?> getCurrentActiveAccount() async {
    if (state.whitenoise == null) return null;

    try {
      return await getActiveAccount(whitenoise: state.whitenoise!);
    } catch (e) {
<<<<<<< HEAD
      state = state.copyWith(error: e.toString());
    }
    return null;
  }

  void logout() {
    state = state.copyWith(isAuthenticated: false);
  }
}

final authProvider = NotifierProvider<AuthNotifier, AuthState>(
  AuthNotifier.new,
);
=======
      _error = e.toString();
      notifyListeners();
      return null;
    }
  }

  /// Logout the currently active account (if any)
  Future<void> logoutCurrentAccount() async {
    if (_whitenoise == null) {
      _isAuthenticated = false;
      notifyListeners();
      return;
    }

    _setLoading(true);
    _error = null;

    try {
      final active = await getActiveAccount(whitenoise: _whitenoise!);
      if (active != null) {
        await logout(whitenoise: _whitenoise!, account: active);
      }
    } catch (e, st) {
      _error = e.toString();
      debugPrintStack(label: 'AuthState.logoutCurrentAccount', stackTrace: st);
    } finally {
      _isAuthenticated = false;
      _setLoading(false);
    }
  }

  /// Helper to update loading state and notify listeners
  void _setLoading(bool value) {
    _isLoading = value;
    notifyListeners();
  }
}

/// Riverpod provider for authentication state
final authProvider = ChangeNotifierProvider<AuthState>((ref) => AuthState());
>>>>>>> f24cf2e0
<|MERGE_RESOLUTION|>--- conflicted
+++ resolved
@@ -1,7 +1,7 @@
 import 'dart:io';
+import 'package:flutter/foundation.dart';
 import 'package:flutter_riverpod/flutter_riverpod.dart';
 import 'package:path_provider/path_provider.dart';
-<<<<<<< HEAD
 import 'package:whitenoise/config/states/auth_state.dart';
 import 'package:whitenoise/src/rust/api.dart';
 import 'package:whitenoise/src/rust/frb_generated.dart';
@@ -11,35 +11,13 @@
   AuthState build() {
     return const AuthState();
   }
-=======
-
-/// Rust-generated bridge API
-import 'package:whitenoise/src/rust/api.dart';
-import 'package:whitenoise/src/rust/frb_generated.dart';
-
-class AuthState with ChangeNotifier {
-  /// ---------- Private fields ----------
-  bool _isAuthenticated = false;
-  bool _isLoading = false;
-  String? _error;
-  Whitenoise? _whitenoise;
-
-  /// ---------- Public getters ----------
-  bool get isAuthenticated => _isAuthenticated;
-  bool get isLoading => _isLoading;
-  String? get error => _error;
-  Whitenoise? get whitenoise => _whitenoise;
->>>>>>> f24cf2e0
 
   /// Initialize Whitenoise and Rust backend
   Future<void> initialize() async {
     state = state.copyWith(isLoading: true, error: null);
 
     try {
-<<<<<<< HEAD
-=======
       // 1. Initialize Rust library
->>>>>>> f24cf2e0
       await RustLib.init();
 
       /// 2. Create data and logs directories
@@ -55,22 +33,16 @@
         dataDir: dataDir,
         logsDir: logsDir,
       );
-<<<<<<< HEAD
       final whitenoise = await initializeWhitenoise(config: config);
 
       state = state.copyWith(whitenoise: whitenoise);
-    } catch (e) {
-      state = state.copyWith(error: e.toString());
-=======
-      _whitenoise = await initializeWhitenoise(config: config);
 
       /// 4. Auto-login if an account is already active
-      final active = await getActiveAccount(whitenoise: _whitenoise!);
-      _isAuthenticated = active != null;
+      final active = await getActiveAccount(whitenoise: state.whitenoise!);
+      state = state.copyWith(isAuthenticated: active != null);
     } catch (e, st) {
-      _error = e.toString();
       debugPrintStack(label: 'AuthState.initialize', stackTrace: st);
->>>>>>> f24cf2e0
+      state = state.copyWith(error: e.toString());
     } finally {
       state = state.copyWith(isLoading: false);
     }
@@ -78,7 +50,6 @@
 
   /// Create a new account and set it as active
   Future<void> createAccount() async {
-<<<<<<< HEAD
     if (state.whitenoise == null) {
       await initialize();
     }
@@ -86,33 +57,19 @@
     if (state.whitenoise == null) {
       final previousError = state.error;
       state = state.copyWith(
-        error:
-            "Could not initialize Whitenoise: $previousError, account creation failed.",
+        error: 'Could not initialize Whitenoise: $previousError, account creation failed.',
       );
-=======
-    if (_whitenoise == null) {
-      _error = 'Whitenoise is not initialized';
-      notifyListeners();
->>>>>>> f24cf2e0
       return;
     }
 
     state = state.copyWith(isLoading: true, error: null);
 
     try {
-<<<<<<< HEAD
       await createIdentity(whitenoise: state.whitenoise!);
       state = state.copyWith(isAuthenticated: true);
-    } catch (e) {
+    } catch (e, st) {
+      debugPrintStack(label: 'AuthState.createAccount', stackTrace: st);
       state = state.copyWith(error: e.toString());
-=======
-      final account = await createIdentity(whitenoise: _whitenoise!);
-      await updateActiveAccount(whitenoise: _whitenoise!, account: account);
-      _isAuthenticated = true;
-    } catch (e, st) {
-      _error = e.toString();
-      debugPrintStack(label: 'AuthState.createAccount', stackTrace: st);
->>>>>>> f24cf2e0
     } finally {
       state = state.copyWith(isLoading: false);
     }
@@ -120,94 +77,67 @@
 
   /// Login with a private key (nsec or hex)
   Future<void> loginWithKey(String nsecOrPrivkey) async {
-    if (_whitenoise == null) {
-      _error = 'Whitenoise is not initialized';
-      notifyListeners();
+    if (state.whitenoise == null) {
+      await initialize();
       return;
     }
 
-    _setLoading(true);
-    _error = null;
+    state = state.copyWith(isLoading: true, error: null);
 
     try {
       /// 1. Perform login using Rust API
       final account = await login(
-        whitenoise: _whitenoise!,
+        whitenoise: state.whitenoise!,
         nsecOrHexPrivkey: nsecOrPrivkey.trim(),
       );
 
       /// 2. Mark the account as active
-      await updateActiveAccount(whitenoise: _whitenoise!, account: account);
-      _isAuthenticated = true;
+      await updateActiveAccount(whitenoise: state.whitenoise!, account: account);
+      state = state.copyWith(isAuthenticated: true);
     } catch (e, st) {
-      _error = e.toString();
-      _isAuthenticated = false;
+      state = state.copyWith(error: e.toString());
       debugPrintStack(label: 'AuthState.loginWithKey', stackTrace: st);
     } finally {
-      _setLoading(false);
+      state = state.copyWith(isLoading: false);
     }
   }
 
   /// Get the currently active account (if any)
   Future<Account?> getCurrentActiveAccount() async {
-    if (state.whitenoise == null) return null;
-
+    if (state.whitenoise == null) {
+      await initialize();
+    }
     try {
       return await getActiveAccount(whitenoise: state.whitenoise!);
     } catch (e) {
-<<<<<<< HEAD
       state = state.copyWith(error: e.toString());
-    }
-    return null;
-  }
-
-  void logout() {
-    state = state.copyWith(isAuthenticated: false);
-  }
-}
-
-final authProvider = NotifierProvider<AuthNotifier, AuthState>(
-  AuthNotifier.new,
-);
-=======
-      _error = e.toString();
-      notifyListeners();
       return null;
     }
   }
 
   /// Logout the currently active account (if any)
   Future<void> logoutCurrentAccount() async {
-    if (_whitenoise == null) {
-      _isAuthenticated = false;
-      notifyListeners();
+    if (state.whitenoise == null) {
+      state = state.copyWith(isAuthenticated: false);
       return;
     }
 
-    _setLoading(true);
-    _error = null;
+    state = state.copyWith(isLoading: true, error: null);
 
     try {
-      final active = await getActiveAccount(whitenoise: _whitenoise!);
+      final active = await getActiveAccount(whitenoise: state.whitenoise!);
       if (active != null) {
-        await logout(whitenoise: _whitenoise!, account: active);
+        await logout(whitenoise: state.whitenoise!, account: active);
       }
     } catch (e, st) {
-      _error = e.toString();
+      state = state.copyWith(error: e.toString());
       debugPrintStack(label: 'AuthState.logoutCurrentAccount', stackTrace: st);
     } finally {
-      _isAuthenticated = false;
-      _setLoading(false);
+      state = state.copyWith(isAuthenticated: false, isLoading: false);
     }
-  }
-
-  /// Helper to update loading state and notify listeners
-  void _setLoading(bool value) {
-    _isLoading = value;
-    notifyListeners();
   }
 }
 
-/// Riverpod provider for authentication state
-final authProvider = ChangeNotifierProvider<AuthState>((ref) => AuthState());
->>>>>>> f24cf2e0
+final authProvider = NotifierProvider<AuthNotifier, AuthState>(
+  AuthNotifier.new,
+);