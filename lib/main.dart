import 'package:flutter/material.dart';
import 'package:flutter_riverpod/flutter_riverpod.dart';
import 'package:flutter_screenutil/flutter_screenutil.dart';
<<<<<<< HEAD
import 'package:whitenoise/routing/router.dart';
import 'package:flutter/services.dart';
import 'package:whitenoise/ui/core/themes/colors.dart';
=======
import 'package:whitenoise/ui/auth_flow/welcome_screen.dart';
import 'package:whitenoise/src/rust/frb_generated.dart';
>>>>>>> 9ee8a1b4

Future<void> main() async {
  WidgetsFlutterBinding.ensureInitialized();
  //await RustLib.init();
  runApp(ProviderScope(child: const MyApp()));
}

class MyApp extends StatelessWidget {
  const MyApp({super.key});

  @override
  Widget build(BuildContext context) {
    final width = MediaQuery.of(context).size.width;

    SystemChrome.setPreferredOrientations([
      DeviceOrientation.portraitUp,
      DeviceOrientation.portraitDown,
    ]);

    return ScreenUtilInit(
      designSize: width > 600 ? const Size(600, 1024) : const Size(390, 844),
      minTextAdapt: true,
      splitScreenMode: true,
      builder: (context, child) {
        return MaterialApp.router(
          title: 'White Noise',
          debugShowCheckedModeBanner: false,
<<<<<<< HEAD
          theme: ThemeData(
            fontFamily: 'OverusedGrotesk',
            appBarTheme: AppBarTheme(
              backgroundColor: AppColors.color202320, // Default AppBar color for the app
            ),
          ),
          routerConfig: router,
=======
          home: const WelcomeScreen(),
>>>>>>> 9ee8a1b4
        );
      },
    );
  }
}<|MERGE_RESOLUTION|>--- conflicted
+++ resolved
@@ -1,14 +1,8 @@
 import 'package:flutter/material.dart';
 import 'package:flutter_riverpod/flutter_riverpod.dart';
 import 'package:flutter_screenutil/flutter_screenutil.dart';
-<<<<<<< HEAD
-import 'package:whitenoise/routing/router.dart';
-import 'package:flutter/services.dart';
-import 'package:whitenoise/ui/core/themes/colors.dart';
-=======
-import 'package:whitenoise/ui/auth_flow/welcome_screen.dart';
+import 'package:whitenoise/ui/auth_flow/welcome_page.dart';
 import 'package:whitenoise/src/rust/frb_generated.dart';
->>>>>>> 9ee8a1b4
 
 Future<void> main() async {
   WidgetsFlutterBinding.ensureInitialized();
@@ -36,17 +30,7 @@
         return MaterialApp.router(
           title: 'White Noise',
           debugShowCheckedModeBanner: false,
-<<<<<<< HEAD
-          theme: ThemeData(
-            fontFamily: 'OverusedGrotesk',
-            appBarTheme: AppBarTheme(
-              backgroundColor: AppColors.color202320, // Default AppBar color for the app
-            ),
-          ),
-          routerConfig: router,
-=======
-          home: const WelcomeScreen(),
->>>>>>> 9ee8a1b4
+          home: const WelcomePage(),
         );
       },
     );
