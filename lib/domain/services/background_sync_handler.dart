--- conflicted
+++ resolved
@@ -140,11 +140,7 @@
       );
       final welcomes = await pendingWelcomes(pubkey: accountPubkey);
       if (welcomes.isEmpty) {
-<<<<<<< HEAD
         _log.fine('No pending invites found for account $accountPubkey, skipping invite sync');
-=======
-        _log.fine('No pending welcomes found for account $accountPubkey');
->>>>>>> fa7bc249
         return;
       }
 
@@ -163,28 +159,10 @@
           newWelcomes: newWelcomes,
         );
 
-<<<<<<< HEAD
         await MessageSyncService.setLastInviteSyncTime(
           activePubkey: accountPubkey,
           time: DateTime.now(),
         );
-=======
-        try {
-          await MessageSyncService.setLastInviteSyncTime(
-            activePubkey: accountPubkey,
-            time: DateTime.now(),
-          );
-        } catch (e, stackTrace) {
-          _log.warning(
-            'Failed to update invite sync time for account $accountPubkey after notification. '
-            'This may cause duplicate notifications on next sync: $e',
-            e,
-            stackTrace,
-          );
-        }
-      } else {
-        _log.fine('No new invite(s) found for account $accountPubkey after filtering');
->>>>>>> fa7bc249
       }
     } catch (e, stackTrace) {
       _log.warning('Error syncing invites for account $accountPubkey: $e', e, stackTrace);
